--- conflicted
+++ resolved
@@ -67,13 +67,8 @@
     otf = OTF(cp2k_input, dt, number_of_steps, gp, dft_loc,
               std_tolerance_factor, init_atoms=[0],
               calculate_energy=True, max_atoms_added=1,
-<<<<<<< HEAD
-              dft_softwarename="cp2k",
+              force_source="cp2k",
               n_cpus=2,
-=======
-              force_source="cp2k",
-              no_cpus=2,
->>>>>>> 68ee2976
               par=True, mpi="mpi",
               output_name='h2_otf_cp2k_par')
 
