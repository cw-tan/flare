--- conflicted
+++ resolved
@@ -28,21 +28,11 @@
 
     gp_dict = {True: None, False: None}
     for multihyps in multihyps_list:
-<<<<<<< HEAD
 
         hyps, hm, cutoffs = generate_hm(1, 1, multihyps=multihyps)
         hl = hm['hyp_labels']
 
         # test update_db
-=======
-        hyps, hm, cutoffs = generate_hm(1, 1, multihyps=multihyps)
-        hl = hm['hyps_label']
-        if (multihyps is False):
-            hm = None
-
-        # test update_db
-        gpname = '2+3+mb_mc'
->>>>>>> 381ba869
 
         gp_dict[multihyps] = \
             GaussianProcess(kernels=hm['kernels'],
@@ -180,17 +170,12 @@
         hyps, hm, cutoffs = generate_hm(1, 1, constraint=True, multihyps=True)
 
         test_gp.hyps_mask = hm
-<<<<<<< HEAD
         test_gp.hyp_labels = hm['hyp_labels']
         test_gp.hyps = hyps
         test_gp.update_kernel(hm['kernel_name'], "mc", hm)
         test_gp.set_L_alpha()
 
         hyp = list(test_gp.hyps)
-=======
-        test_gp.hyp_labels = hm['hyps_label']
-        test_gp.hyps = hyps
->>>>>>> 381ba869
 
         # Check that the hyperparameters were updated
         test_gp.maxiter = 1
@@ -236,11 +221,7 @@
 
         test_structure, forces = \
             get_random_structure(params['cell'], params['unique_species'], 2)
-<<<<<<< HEAD
         energy = 3.14
-=======
-        energy = 3.14                 
->>>>>>> 381ba869
         test_gp.check_L_alpha()
         test_gp.update_db(test_structure, forces, energy=energy)
         test_gp.update_L_alpha()
@@ -344,11 +325,6 @@
         os.remove('test_gp_write.json')
 
 
-<<<<<<< HEAD
-
-
-=======
->>>>>>> 381ba869
 def dumpcompare(obj1, obj2):
     '''this source code comes from
     http://stackoverflow.com/questions/15785719/how-to-print-a-dictionary-line-by-line-in-python'''
@@ -362,11 +338,6 @@
 
             assert k1 == k2, f"key {k1} is not the same as {k2}"
 
-<<<<<<< HEAD
-=======
-            print(k1)
-
->>>>>>> 381ba869
             if (k1 != "name"):
                 if (obj1[k1] is None):
                     continue
