--- conflicted
+++ resolved
@@ -80,19 +80,8 @@
 
 @pytest.mark.parametrize('par, n_cpus', [(True, 2),
                                          (False, 1)])
-<<<<<<< HEAD
 @pytest.mark.parametrize('multihyps', [True, False])
 def test_train(all_gps, params, par, n_cpus, multihyps):
-=======
-def test_train(two_body_gp, params, par, n_cpus):
-
-    # add struc and forces to db
-    test_structure, forces = get_random_structure(params['cell'],
-                                                  params['unique_species'],
-                                                  params['noa'])
-    two_body_gp.parallel = par
-    two_body_gp.n_cpus = n_cpus
->>>>>>> 5e0f0fb7
 
     test_gp = all_gps[multihyps]
     test_gp.par = par
@@ -113,19 +102,12 @@
                          [(False, False, 1),
                           (True, True, 2),
                           (True, False, 2)])
-<<<<<<< HEAD
 @pytest.mark.parametrize('multihyps', [True, False])
 def test_predict(all_gps, test_point, par, per_atom_par, n_cpus, multihyps):
     test_gp = all_gps[multihyps]
     test_gp.par = par
     test_gp.per_atom_par = per_atom_par
     pred = test_gp.predict(x_t=test_point, d=1)
-=======
-def test_predict(two_body_gp, test_point, par, per_atom_par, n_cpus):
-    two_body_gp.parallel = par
-    two_body_gp.per_atom_par = per_atom_par
-    pred = two_body_gp.predict(x_t=test_point, d=1)
->>>>>>> 5e0f0fb7
     assert (len(pred) == 2)
     assert (isinstance(pred[0], float))
     assert (isinstance(pred[1], float))
@@ -146,7 +128,6 @@
 @pytest.mark.parametrize('multihyps', [True, False])
 def test_update_L_alpha(all_gps, params, par, n_cpus, multihyps):
     # set up gp model
-<<<<<<< HEAD
     test_gp = all_gps[multihyps]
     test_gp.par = par
     test_gp.n_cpus = n_cpus
@@ -162,41 +143,6 @@
     ky_mat_from_update = np.copy(test_gp.ky_mat)
     test_gp.set_L_alpha()
     ky_mat_from_set = np.copy(test_gp.ky_mat)
-=======
-    kernel = mc_simple.two_plus_three_body_mc
-    kernel_grad = mc_simple.two_plus_three_body_mc_grad
-    cutoffs = [6.0, 5.0]
-    hyps = np.array([0.001770, 0.183868, -0.001415, 0.372588, 0.026315])
-
-    # get an otf traj from file for training data
-    old_otf = OtfAnalysis('test_files/AgI_snippet.out')
-    call_no = 1
-    cell = old_otf.header['cell']
-    gp_model = old_otf.make_gp(kernel=kernel,
-                               kernel_grad=kernel_grad,
-                               call_no=call_no,
-                               cutoffs=cutoffs,
-                               hyps=hyps)
-
-    gp_model.parallel = par
-    gp_model.n_cpus = n_cpus
-    # update database & use update_L_alpha to get ky_mat
-    for n in range(call_no, call_no + 1):
-        positions = old_otf.gp_position_list[n]
-        species = old_otf.gp_species_list[n]
-        atoms = old_otf.gp_atom_list[n]
-        forces = old_otf.gp_force_list[n]
-
-        struc_curr = Structure(cell, species, positions)
-        gp_model.update_db(struc_curr, forces, custom_range=atoms)
-        gp_model.update_L_alpha()
-
-    ky_mat_from_update = np.copy(gp_model.ky_mat)
-
-    # use set_L_alpha to get ky_mat
-    gp_model.set_L_alpha()
-    ky_mat_from_set = np.copy(gp_model.ky_mat)
->>>>>>> 5e0f0fb7
 
     assert (np.all(np.absolute(ky_mat_from_update - ky_mat_from_set)) < 1e-6)
 
@@ -227,25 +173,6 @@
     old_gp_dict = test_gp.as_dict()
     new_gp = GaussianProcess.from_dict(old_gp_dict)
     new_gp_dict = new_gp.as_dict()
-
-<<<<<<< HEAD
-    print(len(new_gp.training_data))
-    print(new_gp.alpha.shape)
-    print(len(test_gp.training_data))
-    print(test_gp.alpha.shape)
-=======
-    assert len(new_gp_dict) == len(old_gp_dict), \
-        str(new_gp_dict.keys())+str(old_gp_dict.keys())
-
-    for k1, k2 in zip(sorted(new_gp_dict.keys()), sorted(old_gp_dict.keys())):
-
-        x = new_gp_dict[k1]
-        y = new_gp_dict[k2]
-
-        if isinstance(x, np.ndarray):
-            assert np.equal(x, y).all()
-        elif hasattr(x, '__len__'):
->>>>>>> 5e0f0fb7
 
     assert len(new_gp_dict) == len(old_gp_dict)
 
