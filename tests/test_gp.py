import pytest
import pickle
import os
import json
import numpy as np

from typing import List
from pytest import raises

from flare.gp import GaussianProcess
from flare.env import AtomicEnvironment
from flare.struc import Structure
import flare.kernels.sc as en
import flare.kernels.mc_simple as mc_simple
from flare.otf_parser import OtfAnalysis

from .fake_gp import generate_hm, get_tstp, get_random_structure
from copy import deepcopy

multihyps_list = [True, False]


@pytest.fixture(scope='module')
def all_gps() -> GaussianProcess:
    """Returns a GP instance with a two-body numba-based kernel"""

    gp_dict = {True: None, False: None}
    yield gp_dict
    del gp_dict


@pytest.fixture(scope='module')
def params():
    parameters = {'unique_species': [2, 1],
                  'cutoff': 0.8,
                  'noa': 5,
                  'cell': np.eye(3),
                  'db_pts': 30}
    yield parameters
    del parameters


@pytest.mark.parametrize('multihyps', multihyps_list)
def test_init(multihyps, all_gps):
    cutoffs = np.ones(2)*0.8
    hyps, hm, _ = generate_hm(1, 1, multihyps=multihyps)
    hl = hm['hyps_label']
    if (multihyps is False):
        hm = None

    # test update_db
    gpname = '2+3mc'
    if multihyps is False:
        gpname += 'mb'
        hyps = np.hstack([hyps, [1, 1]])
        cutoffs = np.ones(3)*0.8

    all_gps[multihyps] = \
        GaussianProcess(kernel_name=gpname,
                        hyps=hyps,
                        hyp_labels=hl,
                        cutoffs=cutoffs, multihyps=multihyps, hyps_mask=hm,
                        parallel=False, n_cpus=1)


@pytest.fixture(scope='module')
def test_point() -> AtomicEnvironment:
    test_pt = get_tstp()
    yield test_pt
    del test_pt

# ------------------------------------------------------
#                   test GP methods
# ------------------------------------------------------


@pytest.mark.parametrize('multihyps', multihyps_list)
def test_update_db(all_gps, multihyps, params):

    test_gp = all_gps[multihyps]
    oldsize = len(test_gp.training_data)

    # add structure and forces to db
    test_structure, forces = get_random_structure(params['cell'],
                                                  params['unique_species'],
                                                  params['noa'])

    test_gp.update_db(test_structure, forces)

    assert (len(test_gp.training_data) == params['noa']+oldsize)
    assert (len(test_gp.training_labels_np) == (params['noa']+oldsize)*3)

def test_adjust_cutoffs(all_gps):

    test_gp = all_gps[False]
    new_gp = deepcopy(test_gp)
    new_gp.name = 'adjust_cutoff_gp' # So as to not interfere with other
    # global training data
    # No need to ajust the other global values since we're not
    # testing on the predictions made, just that the cutoffs in the
    # atomic environments are correctly re-created

    new_gp.adjust_cutoffs(np.array(new_gp.cutoffs) + .5, train=False)

    assert np.array_equal(new_gp.cutoffs, test_gp.cutoffs + .5)

    for env in new_gp.training_data:
        assert np.array_equal(env.cutoffs, new_gp.cutoffs)



@pytest.mark.parametrize('par, n_cpus', [(True, 2),
                                         (False, 1)])
@pytest.mark.parametrize('multihyps', multihyps_list)
def test_train(all_gps, params, par, n_cpus, multihyps):

    test_gp = all_gps[multihyps]
    test_gp.parallel = par
    test_gp.n_cpus = n_cpus

    test_gp.maxiter = 1

    # train gp
    test_gp.hyps = np.ones(len(test_gp.hyps))
    hyp = list(test_gp.hyps)
    test_gp.train()

    hyp_post = list(test_gp.hyps)

    # check if hyperparams have been updated
    assert (hyp != hyp_post)


@pytest.mark.parametrize('par, per_atom_par, n_cpus',
                         [(False, False, 1),
                          (True, True, 2),
                          (True, False, 2)])
@pytest.mark.parametrize('multihyps', multihyps_list)
def test_predict(all_gps, test_point, par, per_atom_par, n_cpus, multihyps):
    test_gp = all_gps[multihyps]
    test_gp.parallel = par
    test_gp.per_atom_par = per_atom_par
    pred = test_gp.predict(x_t=test_point, d=1)
    assert (len(pred) == 2)
    assert (isinstance(pred[0], float))
    assert (isinstance(pred[1], float))


@pytest.mark.parametrize('par, n_cpus', [(True, 2),
                                         (False, 1)])
@pytest.mark.parametrize('multihyps', multihyps_list)
def test_set_L_alpha(all_gps, params, par, n_cpus, multihyps):
    test_gp = all_gps[multihyps]
    test_gp.parallel = par
    test_gp.n_cpus = n_cpus
    test_gp.set_L_alpha()


<<<<<<< HEAD
    # set gp model
    kernel = en.two_plus_three_body
    kernel_grad = en.two_plus_three_body_grad
    hyps = np.array([2.23751151e-01, 8.19990316e-01, 1.28421842e-04,
                     1.07467158e+00, 5.50677932e-02])
    cutoffs = np.array([5.4, 5.4])
    hyp_labels = ['sig2', 'ls2', 'sig3', 'ls3', 'noise']
    force_energy_kernel = en.two_plus_three_force_en
    energy_kernel = en.two_plus_three_en
    opt_algorithm = 'BFGS'

    # test update_db
    gaussian = \
        GaussianProcess(kernel, kernel_grad, hyps, cutoffs, hyp_labels,
                        force_energy_kernel, energy_kernel,
                        opt_algorithm)
    gaussian.update_db(test_structure, forces)

    gaussian.set_L_alpha()
=======
@pytest.mark.parametrize('par, n_cpus', [(True, 2),
                                         (False, 1)])
@pytest.mark.parametrize('multihyps', multihyps_list)
def test_update_L_alpha(all_gps, params, par, n_cpus, multihyps):
    # set up gp model
    test_gp = all_gps[multihyps]
    test_gp.parallel = par
    test_gp.n_cpus = n_cpus
>>>>>>> a247e61a

    test_structure, forces = get_random_structure(params['cell'],
                                                  params['unique_species'],
                                                  params['noa'])
    test_gp.check_L_alpha()
    test_gp.update_db(test_structure, forces)
    test_gp.update_L_alpha()

    # compare results with set_L_alpha
    ky_mat_from_update = np.copy(test_gp.ky_mat)
    test_gp.set_L_alpha()
    ky_mat_from_set = np.copy(test_gp.ky_mat)

    assert (np.all(np.absolute(ky_mat_from_update - ky_mat_from_set)) < 1e-6)


@pytest.mark.parametrize('multihyps', multihyps_list)
def test_representation_method(all_gps, multihyps):
    test_gp = all_gps[multihyps]
    the_str = str(test_gp)
    assert 'GaussianProcess Object' in the_str
    if (multihyps):
        assert 'Kernel: two_plus_three_body_mc' in the_str
        assert 'Cutoffs: [0.8 0.8]' in the_str
    else:
        assert 'Kernel: two_plus_three_plus_many_body_mc' in the_str
        assert 'Cutoffs: [0.8 0.8 0.8]' in the_str
    assert 'Model Likelihood: ' in the_str
    if not multihyps:
        assert 'Length: ' in the_str
        assert 'Signal Var.: ' in the_str
        assert "Noise Var.: " in the_str


@pytest.mark.parametrize('multihyps', multihyps_list)
def test_serialization_method(all_gps, test_point, multihyps):
    """
    Serialize and then un-serialize a GP and ensure that no info was lost.
    Compare one calculation to ensure predictions work correctly.
    :param test_gp:
    :return:
    """
    test_gp = all_gps[multihyps]
    old_gp_dict = test_gp.as_dict()
    new_gp = GaussianProcess.from_dict(old_gp_dict)
    new_gp_dict = new_gp.as_dict()

    assert len(new_gp_dict) == len(old_gp_dict)

    dumpcompare(new_gp_dict, old_gp_dict)

    for d in [0, 1, 2]:
<<<<<<< HEAD
        assert np.isclose(two_body_gp.predict(x_t=test_point, d=d),
                      new_gp.predict(x_t=test_point, d=d)).all()
=======
        assert np.all(test_gp.predict(x_t=test_point, d=d) ==
                      new_gp.predict(x_t=test_point, d=d))
>>>>>>> a247e61a


@pytest.mark.parametrize('multihyps', multihyps_list)
def test_load_and_reload(all_gps, test_point, multihyps):

    test_gp = all_gps[multihyps]

    test_gp.write_model('test_gp_write', 'pickle')

    new_gp = GaussianProcess.from_file('test_gp_write.pickle')

    for d in [0, 1, 2]:
<<<<<<< HEAD
        assert np.isclose(two_body_gp.predict(x_t=test_point, d=d),
                      new_gp.predict(x_t=test_point, d=d)).all()
    os.remove('two_body.pickle')
=======
        assert np.all(test_gp.predict(x_t=test_point, d=d) ==
                      new_gp.predict(x_t=test_point, d=d))
    os.remove('test_gp_write.pickle')
>>>>>>> a247e61a

    test_gp.write_model('test_gp_write', 'json')

    with open('test_gp_write.json', 'r') as f:
        new_gp = GaussianProcess.from_dict(json.loads(f.readline()))
    for d in [0, 1, 2]:
<<<<<<< HEAD
        assert np.isclose(two_body_gp.predict(x_t=test_point, d=d),
                      new_gp.predict(x_t=test_point, d=d)).all()
    os.remove('two_body.json')

    with raises(ValueError):
        two_body_gp.write_model('two_body.pickle', 'cucumber')
=======
        assert np.all(test_gp.predict(x_t=test_point, d=d) ==
                      new_gp.predict(x_t=test_point, d=d))
    os.remove('test_gp_write.json')

    with raises(ValueError):
        test_gp.write_model('test_gp_write', 'cucumber')


def dumpcompare(obj1, obj2):
    '''this source code comes from
    http://stackoverflow.com/questions/15785719/how-to-print-a-dictionary-line-by-line-in-python'''

    assert isinstance(obj1, type(
        obj2)), "the two objects are of different types"

    if isinstance(obj1, dict):

        assert len(obj1.keys()) == len(
            obj2.keys()), f"key1 {list(obj1.keys())}, \n key2 {list(obj2.keys())}"

        for k1, k2 in zip(sorted(obj1.keys()), sorted(obj2.keys())):

            assert k1 == k2, f"key {k1} is not the same as {k2}"
            if (k1 is not "name"):
                assert dumpcompare(obj1[k1], obj2[k2]
                                   ), f"value {k1} is not the same as {k2}"

    elif isinstance(obj1, (list, tuple)):

        assert len(obj1) == len(obj2)
        for k1, k2 in zip(obj1, obj2):
            assert dumpcompare(k1, k2), f"list elements are different"

    elif isinstance(obj1, np.ndarray):

        assert obj1.shape == obj2.shape

        if (not isinstance(obj1[0], np.str_)):
            assert np.equal(obj1, obj2).all(), "ndarray is not all the same"
        else:
            for xx, yy in zip(obj1, obj2):
                assert dumpcompare(xx, yy)
    else:
        assert obj1 == obj2

    return True


def test_constrained_optimization_simple(all_gps):
    """
    Test constrained optimization with a standard
    number of hyperparameters (3 for a 3-body)
    :return:
    """

    test_gp = all_gps[True]
    test_gp.hyp_labels = ['2-Body_sig2,', '2-Body_l2',
                          '3-Body_sig2', '3-Body_l2', 'noise']
    test_gp.hyps = np.array([1.2, 2.2, 3.2, 4.2, 12.])
    init_hyps = np.copy(test_gp.hyps)

    # Define hyp masks
    spec_mask = np.zeros(118, dtype=int)
    spec_mask[1] = 1
    test_gp.hyps_mask = {
        'nspec': 2,
        'spec_mask': spec_mask,
        'nbond': 2,
        'bond_mask': [0, 1, 1, 1],
        'ntriplet': 2,
        'triplet_mask': [0, 1, 1, 1, 1, 1, 1, 1],
        'original': np.array([1.1, 1.2, 2.1, 2.2, 3.1, 3.2, 4.1, 4.2,
                              12.]),
        'train_noise': True,
        'map': [1, 3, 5, 7, 8]}

    # Check that the hyperparameters were updated
    results = test_gp.train()
    assert not np.equal(results.x, init_hyps).all()

def test_training_statistics():
    """
    Ensure training statistics are being recorded correctly
    :return:
    """

    test_structure, forces = get_random_structure(np.eye(3),
                                                  ['H','Be'],
                                                  10)

    gp = GaussianProcess(kernel_name='2',cutoffs=[10])


    data = gp.training_statistics

    assert data['N'] == 0
    assert len(data['species']) == 0
    assert len(data['envs_by_species']) == 0

    gp.update_db(test_structure, forces)

    data = gp.training_statistics

    assert data['N'] == 10
    assert len(data['species']) == len(set(test_structure.coded_species))
    assert len(data['envs_by_species']) == len(set(
        test_structure.coded_species))
>>>>>>> a247e61a
<|MERGE_RESOLUTION|>--- conflicted
+++ resolved
@@ -156,27 +156,6 @@
     test_gp.set_L_alpha()
 
 
-<<<<<<< HEAD
-    # set gp model
-    kernel = en.two_plus_three_body
-    kernel_grad = en.two_plus_three_body_grad
-    hyps = np.array([2.23751151e-01, 8.19990316e-01, 1.28421842e-04,
-                     1.07467158e+00, 5.50677932e-02])
-    cutoffs = np.array([5.4, 5.4])
-    hyp_labels = ['sig2', 'ls2', 'sig3', 'ls3', 'noise']
-    force_energy_kernel = en.two_plus_three_force_en
-    energy_kernel = en.two_plus_three_en
-    opt_algorithm = 'BFGS'
-
-    # test update_db
-    gaussian = \
-        GaussianProcess(kernel, kernel_grad, hyps, cutoffs, hyp_labels,
-                        force_energy_kernel, energy_kernel,
-                        opt_algorithm)
-    gaussian.update_db(test_structure, forces)
-
-    gaussian.set_L_alpha()
-=======
 @pytest.mark.parametrize('par, n_cpus', [(True, 2),
                                          (False, 1)])
 @pytest.mark.parametrize('multihyps', multihyps_list)
@@ -185,7 +164,6 @@
     test_gp = all_gps[multihyps]
     test_gp.parallel = par
     test_gp.n_cpus = n_cpus
->>>>>>> a247e61a
 
     test_structure, forces = get_random_structure(params['cell'],
                                                   params['unique_species'],
@@ -238,13 +216,8 @@
     dumpcompare(new_gp_dict, old_gp_dict)
 
     for d in [0, 1, 2]:
-<<<<<<< HEAD
-        assert np.isclose(two_body_gp.predict(x_t=test_point, d=d),
-                      new_gp.predict(x_t=test_point, d=d)).all()
-=======
         assert np.all(test_gp.predict(x_t=test_point, d=d) ==
                       new_gp.predict(x_t=test_point, d=d))
->>>>>>> a247e61a
 
 
 @pytest.mark.parametrize('multihyps', multihyps_list)
@@ -257,29 +230,15 @@
     new_gp = GaussianProcess.from_file('test_gp_write.pickle')
 
     for d in [0, 1, 2]:
-<<<<<<< HEAD
-        assert np.isclose(two_body_gp.predict(x_t=test_point, d=d),
-                      new_gp.predict(x_t=test_point, d=d)).all()
-    os.remove('two_body.pickle')
-=======
         assert np.all(test_gp.predict(x_t=test_point, d=d) ==
                       new_gp.predict(x_t=test_point, d=d))
     os.remove('test_gp_write.pickle')
->>>>>>> a247e61a
 
     test_gp.write_model('test_gp_write', 'json')
 
     with open('test_gp_write.json', 'r') as f:
         new_gp = GaussianProcess.from_dict(json.loads(f.readline()))
     for d in [0, 1, 2]:
-<<<<<<< HEAD
-        assert np.isclose(two_body_gp.predict(x_t=test_point, d=d),
-                      new_gp.predict(x_t=test_point, d=d)).all()
-    os.remove('two_body.json')
-
-    with raises(ValueError):
-        two_body_gp.write_model('two_body.pickle', 'cucumber')
-=======
         assert np.all(test_gp.predict(x_t=test_point, d=d) ==
                       new_gp.predict(x_t=test_point, d=d))
     os.remove('test_gp_write.json')
@@ -386,5 +345,4 @@
     assert data['N'] == 10
     assert len(data['species']) == len(set(test_structure.coded_species))
     assert len(data['envs_by_species']) == len(set(
-        test_structure.coded_species))
->>>>>>> a247e61a
+        test_structure.coded_species))