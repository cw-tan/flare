--- conflicted
+++ resolved
@@ -17,10 +17,7 @@
     properly"""
 
     try:
-<<<<<<< HEAD
-        k, kg, ek, efk, _, _, _ = stks(kernel_name)
-=======
-        k, kg, ek, efk = stks(kernels, component, {'nspecie': nspecie})
->>>>>>> ed5bc7e7
+        k, kg, ek, efk, _, _, _ = \
+            stks(kernels, component, {'nspecie': nspecie})
     except:
         raise RuntimeError(f"fail to return kernel {kernels} {component} {nspecie}")