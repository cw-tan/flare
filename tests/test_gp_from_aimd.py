--- conflicted
+++ resolved
@@ -128,11 +128,7 @@
 
     tt.run()
 
-<<<<<<< HEAD
     with open('meth_test_model.pickle', 'rb') as f:
-=======
-    with open('final_meth_test.pickle', 'rb') as f:
->>>>>>> c755bec1
         new_gp = pickle.load(f)
 
     test_env = envs[0]
@@ -141,11 +137,4 @@
         assert np.all(the_gp.predict(x_t=test_env, d=d) ==
                       new_gp.predict(x_t=test_env, d=d))
 
-<<<<<<< HEAD
-    os.system('rm ./meth_test*')
-=======
-    os.system('rm ./gp_from_aimd.out')
-    os.system('rm ./gp_from_aimd.xyz')
-    os.system('rm ./gp_from_aimd-f.xyz')
-    os.system('rm ./final_meth_test.pickle')
->>>>>>> c755bec1
+    os.system('rm ./meth_test*')