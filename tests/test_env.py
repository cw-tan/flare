--- conflicted
+++ resolved
@@ -6,7 +6,6 @@
 
 np.random.seed(0)
 
-<<<<<<< HEAD
 cutoff_mask_list = [# (True, np.array([1]), [10]),
                     (False, {'twobody':1}, [16]),
                     (False, {'twobody':1, 'threebody':0.05}, [16, 0]),
@@ -15,16 +14,6 @@
                     (True, {'twobody':1, 'threebody':0.8}, [16, 9]),
                     (True, {'twobody':1, 'threebody':0.05, 'manybody':0.4}, [16, 0]),
                     (False, {'twobody':1, 'threebody':0.05, 'manybody':0.4}, [16, 0])]
-=======
-cutoff_mask_list = [(True, np.array([1]), [10]),
-                    (False, np.array([1]), [16]),
-                    (False, np.array([1, 0.05]), [16, 0]),
-                    (False, np.array([1, 0.8]), [16, 1]),
-                    (False, np.array([1, 0.9]), [16, 21]),
-                    (True, np.array([1, 0.8]), [16, 9]),
-                    (True, np.array([1, 0.05, 0.4]), [16, 0]),
-                    (False, np.array([1, 0.05, 0.4]), [16, 0])]
->>>>>>> 2d3c759d
 
 
 @pytest.fixture(scope='module')
