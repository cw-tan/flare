import pytest
import os
import sys
import numpy as np
from flare.otf import OTF
from flare.gp import GaussianProcess
from flare.struc import Structure
<<<<<<< HEAD
import flare.kernels.kernels as en
=======
>>>>>>> 1d97cebe

from flare.dft_interface.vasp_util import *


# ------------------------------------------------------
#                   test  otf runs
# ------------------------------------------------------

def test_otf_h2():
    """
    :return:
    """
    os.system('cp ./test_files/test_POSCAR_2 POSCAR')

    vasp_input = './POSCAR'
    dt = 0.0001
    number_of_steps = 5
    cutoffs = np.array([5])
    dft_loc = 'cp ./test_files/test_vasprun_h2.xml vasprun.xml'
    std_tolerance_factor = -0.1

    # make gp model
    hyps = np.array([1, 1, 1])
    hyp_labels = ['Signal Std', 'Length Scale', 'Noise Std']

    gp = GaussianProcess(kernel_name='2',
                        hyps=hyps,
                        cutoffs=cutoffs,
                        hyp_labels=hyp_labels,
                        maxiter=50)

    otf = OTF(vasp_input, dt, number_of_steps, gp, dft_loc,
              std_tolerance_factor, init_atoms=[0],
              calculate_energy=True, max_atoms_added=1,
              n_cpus=1, dft_softwarename='vasp',
<<<<<<< HEAD
=======
              dft_output="vasprun.xml",
>>>>>>> 1d97cebe
              output_name='h2_otf_vasp')

    otf.run()

    os.system('mv h2_otf_vasp* test_outputs')


<|MERGE_RESOLUTION|>--- conflicted
+++ resolved
@@ -5,10 +5,6 @@
 from flare.otf import OTF
 from flare.gp import GaussianProcess
 from flare.struc import Structure
-<<<<<<< HEAD
-import flare.kernels.kernels as en
-=======
->>>>>>> 1d97cebe
 
 from flare.dft_interface.vasp_util import *
 
@@ -44,10 +40,7 @@
               std_tolerance_factor, init_atoms=[0],
               calculate_energy=True, max_atoms_added=1,
               n_cpus=1, dft_softwarename='vasp',
-<<<<<<< HEAD
-=======
               dft_output="vasprun.xml",
->>>>>>> 1d97cebe
               output_name='h2_otf_vasp')
 
     otf.run()
