import numpy as np
import os
import pickle
import pytest
import re
import time
import shutil

from copy import deepcopy
from numpy import allclose, isclose

from flare import struc, env, gp
from flare.parameters import Parameters
from flare.mgp import MappedGaussianProcess
from flare.lammps import lammps_calculator
from flare.utils.element_coder import _Z_to_mass, _Z_to_element

from .fake_gp import get_gp, get_random_structure
from .mgp_test import clean, compare_triplet, predict_atom_diag_var

body_list = ['2', '3']
multi_list = [False, True]
force_block_only = False


@pytest.mark.skipif(not os.environ.get('lmp',
                          False), reason='lmp not found '
                                  'in environment: Please install LAMMPS '
                                  'and set the $lmp env. '
                                  'variable to point to the executatble.')
@pytest.fixture(scope='module')
def all_gp():

    allgp_dict = {}
    np.random.seed(123)
    for bodies in body_list:
        for multihyps in multi_list:
            gp_model = get_gp(bodies, 'mc', multihyps, cellabc=[1.5, 1, 2],
                              force_only=force_block_only, noa=5)
            gp_model.parallel = True
            gp_model.n_cpus = 2

            allgp_dict[f'{bodies}{multihyps}'] = gp_model

    yield allgp_dict
    del allgp_dict

@pytest.fixture(scope='module')
def all_mgp():

    allmgp_dict = {}
    for bodies in ['2', '3', '2+3']:
        for multihyps in [False, True]:
            allmgp_dict[f'{bodies}{multihyps}'] = None

    yield allmgp_dict
    del allmgp_dict

@pytest.mark.parametrize('bodies', body_list)
@pytest.mark.parametrize('multihyps', multi_list)
def test_init(bodies, multihyps, all_mgp, all_gp):
    """
    test the init function
    """

    clean()

    gp_model = all_gp[f'{bodies}{multihyps}']

    # grid parameters
    grid_params = {}
    if ('2' in bodies):
<<<<<<< HEAD
        grid_params['twobody'] = {'grid_num': [128], 'lower_bound': [0.01]}
=======
        grid_params['twobody'] = {'grid_num': [128], 'lower_bound': [0.02]}
>>>>>>> f2a9bf0f
    if ('3' in bodies):
        grid_params['threebody'] = {'grid_num': [31, 32, 33], 'lower_bound':[0.02]*3}

    lammps_location = f'{bodies}{multihyps}'
    data = gp_model.training_statistics

    try:       
        mgp_model = MappedGaussianProcess(grid_params=grid_params, 
            unique_species=data['species'], n_cpus=1, 
            lmp_file_name=lammps_location, var_map='simple')
    except:
        mgp_model = MappedGaussianProcess(grid_params=grid_params, 
            unique_species=data['species'], n_cpus=1, 
            lmp_file_name=lammps_location, var_map=None)
       
    all_mgp[f'{bodies}{multihyps}'] = mgp_model



@pytest.mark.parametrize('bodies', body_list)
@pytest.mark.parametrize('multihyps', multi_list)
def test_build_map(all_gp, all_mgp, bodies, multihyps):
    """
    test the mapping for mc_simple kernel
    """
    gp_model = all_gp[f'{bodies}{multihyps}']
    mgp_model = all_mgp[f'{bodies}{multihyps}']
    mgp_model.build_map(gp_model)
#    with open(f'grid_{bodies}_{multihyps}.pickle', 'wb') as f:
#        pickle.dump(mgp_model, f)


@pytest.mark.parametrize('bodies', body_list)
@pytest.mark.parametrize('multihyps', multi_list)
def test_write_model(all_mgp, bodies, multihyps):
    """
    test the mapping for mc_simple kernel
    """
    mgp_model = all_mgp[f'{bodies}{multihyps}']
    mgp_model.write_model(f'my_mgp_{bodies}_{multihyps}')

    mgp_model.write_model(f'my_mgp_{bodies}_{multihyps}', format='pickle')

    # Ensure that user is warned when a non-mean_only
    # model is serialized into a Dictionary
    with pytest.warns(Warning):
        mgp_model.var_map = 'pca'
        mgp_model.as_dict()
    
    mgp_model.var_map = 'simple'
    mgp_model.as_dict()


@pytest.mark.parametrize('bodies', body_list)
@pytest.mark.parametrize('multihyps', multi_list)
def test_load_model(all_mgp, bodies, multihyps):
    """
    test the mapping for mc_simple kernel
    """
    name = f'my_mgp_{bodies}_{multihyps}.json'
    all_mgp[f'{bodies}{multihyps}'] = MappedGaussianProcess.from_file(name)
    os.remove(name)

    name = f'my_mgp_{bodies}_{multihyps}.pickle'
    all_mgp[f'{bodies}{multihyps}'] = MappedGaussianProcess.from_file(name)
    os.remove(name)

@pytest.mark.parametrize('bodies', body_list)
@pytest.mark.parametrize('multihyps', multi_list)
def test_cubic_spline(all_gp, all_mgp, bodies, multihyps):
    """
    test the predict for mc_simple kernel
    """

    mgp_model = all_mgp[f'{bodies}{multihyps}']
    delta = 1e-4

    if '3' in bodies:
        body_name = 'threebody'
    elif '2' in bodies:
        body_name = 'twobody'

    nmap = len(mgp_model.maps[body_name].maps)
    print('nmap', nmap)
    for i in range(nmap):
        maxvalue = np.max(np.abs(mgp_model.maps[body_name].maps[i].mean.__coeffs__))
        if maxvalue >0:
            comp_code = mgp_model.maps[body_name].maps[i].species_code

            if '3' in bodies:

                c_pt = np.array([[0.3, 0.4, 0.5]])
                c, cderv = mgp_model.maps[body_name].maps[i].mean(c_pt, with_derivatives=True)
                cderv = cderv.reshape([-1])

                for j in range(3):
                    a_pt = deepcopy(c_pt)
                    b_pt = deepcopy(c_pt)
                    a_pt[0][j]+=delta
                    b_pt[0][j]-=delta
                    a = mgp_model.maps[body_name].maps[i].mean(a_pt)[0]
                    b = mgp_model.maps[body_name].maps[i].mean(b_pt)[0]
                    num_derv = (a-b)/(2*delta)
                    print("spline", comp_code, num_derv, cderv[j])
                    assert np.isclose(num_derv, cderv[j], rtol=1e-2)

            elif '2' in bodies:
                center = np.sum(mgp_model.maps[body_name].maps[i].bounds)/2.
                a_pt = np.array([[center+delta]])
                b_pt = np.array([[center-delta]])
                c_pt = np.array([[center]])
                a = mgp_model.maps[body_name].maps[i].mean(a_pt)[0]
                b = mgp_model.maps[body_name].maps[i].mean(b_pt)[0]
                c, cderv = mgp_model.maps[body_name].maps[i].mean(c_pt, with_derivatives=True)
                cderv = cderv.reshape([-1])[0]
                num_derv = (a-b)/(2*delta)
                print("spline", num_derv, cderv)
                assert np.isclose(num_derv, cderv, rtol=1e-2)


@pytest.mark.parametrize('bodies', body_list)
@pytest.mark.parametrize('multihyps', multi_list)
def test_predict(all_gp, all_mgp, bodies, multihyps):
    """
    test the predict for mc_simple kernel
    """

    gp_model = all_gp[f'{bodies}{multihyps}']
    mgp_model = all_mgp[f'{bodies}{multihyps}']

    # # debug
    # filename = f'grid_{bodies}_{multihyps}.pickle'
    # with open(filename, 'rb') as f:
    #     mgp_model = pickle.load(f)

<<<<<<< HEAD
    nenv = 8
=======
    nenv = 6
>>>>>>> f2a9bf0f
    cell = 1.0 * np.eye(3)
    cutoffs = gp_model.cutoffs
    unique_species = gp_model.training_statistics['species']
    struc_test, f = get_random_structure(cell, unique_species, nenv)
    test_envi = env.AtomicEnvironment(struc_test, 0, cutoffs, cutoffs_mask=gp_model.hyps_mask)

    if '2' in bodies:
        kernel_name = 'twobody'
    elif '3' in bodies:
        kernel_name = 'threebody'
        #compare_triplet(mgp_model.maps['threebody'], gp_model, test_envi)

    assert Parameters.compare_dict(gp_model.hyps_mask, mgp_model.maps[kernel_name].hyps_mask)

    gp_pred_en, gp_pred_envar = gp_model.predict_local_energy_and_var(test_envi)
    gp_pred = np.array([gp_model.predict(test_envi, d+1) for d in range(3)]).T
    print('mgp pred')
    mgp_pred = mgp_model.predict(test_envi)


    # check mgp is within 2 meV/A of the gp
    map_str = 'energy'
    gp_pred_var = gp_pred_envar
    print('mgp_en, gp_en', mgp_pred[3], gp_pred_en)
    assert(np.allclose(mgp_pred[3], gp_pred_en, rtol=2e-3), \
            f"{bodies} body {map_str} mapping is wrong")

#    if multihyps and ('3' in bodies):
#        pytest.skip()

    print('mgp_pred', mgp_pred[0])
    print('gp_pred', gp_pred[0])

    print("isclose?", mgp_pred[0]-gp_pred[0], gp_pred[0])
<<<<<<< HEAD
    assert(np.allclose(mgp_pred[0], gp_pred[0], rtol=1e-2)), \
=======
    assert(np.allclose(mgp_pred[0], gp_pred[0], atol=1e-3)), \
>>>>>>> f2a9bf0f
            f"{bodies} body {map_str} mapping is wrong"


    if mgp_model.var_map == 'simple':
        print(bodies, multihyps)
        for i in range(struc_test.nat):
            test_envi = env.AtomicEnvironment(struc_test, i, cutoffs, cutoffs_mask=gp_model.hyps_mask)
            mgp_pred = mgp_model.predict(test_envi)
            mgp_var = mgp_pred[1]
            gp_var = predict_atom_diag_var(test_envi, gp_model, kernel_name)
            print('mgp_var, gp_var', mgp_var, gp_var)
            assert np.allclose(mgp_var, gp_var, rtol=1e-2)

    print('struc_test positions', struc_test.positions, struc_test.species_labels)


@pytest.mark.skipif(not os.environ.get('lmp',
                          False), reason='lmp not found '
                                  'in environment: Please install LAMMPS '
                                  'and set the $lmp env. '
                                  'variable to point to the executatble.')
@pytest.mark.parametrize('bodies', body_list)
@pytest.mark.parametrize('multihyps', multi_list)
def test_lmp_predict(all_gp, all_mgp, bodies, multihyps):
    """
    test the lammps implementation
    """

    pytest.skip()

    prefix = f'{bodies}{multihyps}'

    mgp_model = all_mgp[f'{bodies}{multihyps}']
    gp_model = all_gp[f'{bodies}{multihyps}']
    lammps_location = mgp_model.lmp_file_name

    # create test structure
    cell = 5*np.eye(3)
    nenv = 10
    unique_species = gp_model.training_data[0].species
    cutoffs = gp_model.cutoffs
    struc_test, f = get_random_structure(cell, unique_species, nenv)
    atom_num = 1
    test_envi = env.AtomicEnvironment(struc_test, atom_num, cutoffs, cutoffs_mask=gp_model.hyps_mask)

    all_species=list(set(struc_test.coded_species))
    atom_types = list(np.arange(len(all_species))+1)
    atom_masses=[_Z_to_mass[spec] for spec in all_species]
    atom_species = [ all_species.index(spec)+1 for spec in struc_test.coded_species]
    specie_symbol_list = " ".join([_Z_to_element[spec] for spec in all_species])

    # create data file
    data_file_name = f'{prefix}.data'
    data_text = lammps_calculator.lammps_dat(struc_test, atom_types,
                                             atom_masses, atom_species)
    lammps_calculator.write_text(data_file_name, data_text)

    # create lammps input
    by = 'no'
    ty = 'no'
    if '2' in bodies:
        by = 'yes'
    if '3' in bodies:
        ty = 'yes'

    style_string = 'mgp'

    coeff_string = f'* * {lammps_location}.mgp {specie_symbol_list} {by} {ty}'
    std_string = f'{lammps_location}.var {specie_symbol_list} {by} {ty}'
    lammps_executable = os.environ.get('lmp')
    dump_file_name = f'{prefix}.dump'
    input_file_name = f'{prefix}.in'
    output_file_name = f'{prefix}.out'
    input_text = \
        lammps_calculator.generic_lammps_input(data_file_name, style_string,
                                               coeff_string, dump_file_name,
                                               newton=False, std_string=std_string)
    lammps_calculator.write_text(input_file_name, input_text)

    lammps_calculator.run_lammps(lammps_executable, input_file_name,
                                 output_file_name)

    pred_std = True
    lammps_forces, lammps_stds = lammps_calculator.lammps_parser(dump_file_name, std=pred_std)
    mgp_pred = mgp_model.predict(test_envi)

    # check that lammps agrees with gp to within 1 meV/A
    for i in range(3):
        print("isclose? diff:", lammps_forces[atom_num, i]-mgp_pred[0][i], "mgp value", mgp_pred[0][i])
        assert np.isclose(lammps_forces[atom_num, i], mgp_pred[0][i], rtol=1e-2)

    # check the lmp var
    mgp_std = np.sqrt(mgp_pred[1])
    print("isclose? diff:", lammps_stds[atom_num]-mgp_std, "mgp value", mgp_std)
    assert np.isclose(lammps_stds[atom_num], mgp_std, rtol=1e-2)

    clean(prefix=prefix)<|MERGE_RESOLUTION|>--- conflicted
+++ resolved
@@ -70,11 +70,7 @@
     # grid parameters
     grid_params = {}
     if ('2' in bodies):
-<<<<<<< HEAD
-        grid_params['twobody'] = {'grid_num': [128], 'lower_bound': [0.01]}
-=======
         grid_params['twobody'] = {'grid_num': [128], 'lower_bound': [0.02]}
->>>>>>> f2a9bf0f
     if ('3' in bodies):
         grid_params['threebody'] = {'grid_num': [31, 32, 33], 'lower_bound':[0.02]*3}
 
@@ -210,11 +206,7 @@
     # with open(filename, 'rb') as f:
     #     mgp_model = pickle.load(f)
 
-<<<<<<< HEAD
-    nenv = 8
-=======
     nenv = 6
->>>>>>> f2a9bf0f
     cell = 1.0 * np.eye(3)
     cutoffs = gp_model.cutoffs
     unique_species = gp_model.training_statistics['species']
@@ -249,11 +241,7 @@
     print('gp_pred', gp_pred[0])
 
     print("isclose?", mgp_pred[0]-gp_pred[0], gp_pred[0])
-<<<<<<< HEAD
-    assert(np.allclose(mgp_pred[0], gp_pred[0], rtol=1e-2)), \
-=======
     assert(np.allclose(mgp_pred[0], gp_pred[0], atol=1e-3)), \
->>>>>>> f2a9bf0f
             f"{bodies} body {map_str} mapping is wrong"
 
 
