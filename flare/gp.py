--- conflicted
+++ resolved
@@ -1,334 +1,323 @@
-import math
-import numpy as np
-from scipy.linalg import solve_triangular
-from scipy.optimize import minimize
-from typing import List, Callable
-from flare.env import AtomicEnvironment
-from flare.struc import Structure
-from flare.gp_algebra import get_ky_mat, get_ky_and_hyp, get_like_from_ky_mat,\
-    get_like_grad_from_mats, get_neg_likelihood, get_neg_like_grad, \
-    get_ky_and_hyp_par
-
-
-class GaussianProcess:
-    """ Gaussian Process Regression Model.
-
-    Implementation is based on Algorithm 2.1 (pg. 19) of
-    "Gaussian Processes for Machine Learning" by Rasmussen and Williams"""
-
-    def __init__(self, kernel: Callable,
-                 kernel_grad: Callable,  hyps: np.ndarray,
-                 cutoffs: np.ndarray,
-                 hyp_labels: List=None,
-                 energy_force_kernel: Callable=None,
-                 energy_kernel: Callable=None,
-                 opt_algorithm: str='L-BFGS-B',
-                 maxiter=10, par=False):
-        """Initialize GP parameters and training data."""
-
-        self.kernel = kernel
-        self.kernel_grad = kernel_grad
-        self.energy_kernel = energy_kernel
-        self.energy_force_kernel = energy_force_kernel
-        self.kernel_name = kernel.__name__
-        self.hyps = hyps
-        self.hyp_labels = hyp_labels
-        self.cutoffs = cutoffs
-        self.algo = opt_algorithm
-        self.l_mat = None
-        self.alpha = None
-        self.training_data = []
-        self.training_labels = []
-        self.training_labels_np = np.empty(0, )
-        self.maxiter = maxiter
-        self.likelihood = None
-        self.likelihood_gradient = None
-        self.par = par
-
-    # TODO unit test custom range
-    def update_db(self, struc: Structure, forces: list,
-                  custom_range: List[int] = ()):
-        """Given structure and forces, add to training set.
-
-        :param struc: structure to add to db
-        :type struc: Structure
-        :param forces: list of corresponding forces to add to db
-        :type forces: list<float>
-        :param custom_range: Indices to use in lieu of the whole structure
-        :type custom_range: List[int]
-        """
-
-        # By default, use all atoms in the structure
-        noa = len(struc.positions)
-        update_indices = custom_range or list(range(noa))
-
-        for atom in update_indices:
-            env_curr = AtomicEnvironment(struc, atom, self.cutoffs)
-            forces_curr = np.array(forces[atom])
-
-            self.training_data.append(env_curr)
-            self.training_labels.append(forces_curr)
-
-        # create numpy array of training labels
-        self.training_labels_np = self.force_list_to_np(self.training_labels)
-
-    @staticmethod
-    def force_list_to_np(forces: list) -> np.ndarray:
-        """ Convert list of forces to numpy array of forces.
-
-        :param forces: list of forces to convert
-        :type forces: list<float>
-        :return: numpy array forces
-        :rtype: np.ndarray
-        """
-        forces_np = []
-
-        for m in range(len(forces)):
-            for n in range(3):
-                forces_np.append(forces[m][n])
-
-        forces_np = np.array(forces_np)
-
-        return forces_np
-
-    def train(self, monitor=False, custom_bounds=None):
-        """ Train Gaussian Process model on training data. """
-
-        x_0 = self.hyps
-
-        args = (self.training_data, self.training_labels_np,
-                self.kernel_grad, self.cutoffs, monitor,
-                self.par)
-
-        if self.algo == 'L-BFGS-B':
-
-            # bound signal noise below to avoid overfitting
-            bounds = np.array([(-np.inf, np.inf)] * len(x_0))
-            bounds[-1] = (1e-6, np.inf)
-
-            # Catch linear algebra errors and switch to BFGS if necessary
-            try:
-                res = minimize(get_neg_like_grad, x_0, args,
-                               method='L-BFGS-B', jac=True, bounds=bounds,
-                               options={'disp': False, 'gtol': 1e-4,
-                                        'maxiter': self.maxiter})
-            except:
-                print("Warning! Algorithm for L-BFGS-B failed. Changing to "
-                      "BFGS for remainder of run.")
-                self.algo = 'BFGS'
-
-        if custom_bounds is not None:
-            res = minimize(get_neg_like_grad, x_0, args,
-                           method='L-BFGS-B', jac=True, bounds=custom_bounds,
-                           options={'disp': False, 'gtol': 1e-4,
-                                    'maxiter': self.maxiter})
-
-        elif self.algo == 'BFGS':
-            res = minimize(get_neg_like_grad, x_0, args,
-                           method='BFGS', jac=True,
-                           options={'disp': False, 'gtol': 1e-4,
-                                    'maxiter': self.maxiter})
-
-        elif self.algo == 'nelder-mead':
-            res = minimize(get_neg_likelihood, x_0, args,
-                           method='nelder-mead',
-                           options={'disp': False,
-                                    'maxiter': self.maxiter,
-                                    'xtol': 1e-5})
-
-        self.hyps = res.x
-        self.set_L_alpha()
-        self.likelihood = -res.fun
-        self.likelihood_gradient = -res.jac
-
-    def predict(self, x_t: AtomicEnvironment, d: int) -> [float, float]:
-        # get kernel vector
-        k_v = self.get_kernel_vector(x_t, d)
-
-        # get predictive mean
-        pred_mean = np.matmul(k_v, self.alpha)
-
-        # get predictive variance without cholesky (possibly faster)
-        self_kern = self.kernel(x_t, x_t, d, d, self.hyps,
-                                self.cutoffs)
-        pred_var = self_kern - \
-            np.matmul(np.matmul(k_v, self.ky_mat_inv), k_v)
-
-        # # get predictive variance (possibly slow)
-        # v_vec = solve_triangular(self.l_mat, k_v, lower=True)
-        # self_kern = self.kernel(x_t, x_t, self.bodies, d, d, self.hyps,
-        #                         self.cutoffs)
-        # pred_var = self_kern - np.matmul(v_vec, v_vec)
-
-        return pred_mean, pred_var
-
-    def predict_local_energy(self, x_t: AtomicEnvironment) -> float:
-        """Predict the local energy of an atomic environment.
-
-        :param x_t: Atomic environment of test atom.
-        :type x_t: AtomicEnvironment
-        :return: local energy in eV (up to a constant).
-        :rtype: float
-        """
-
-        k_v = self.en_kern_vec(x_t)
-        pred_mean = np.matmul(k_v, self.alpha)
-
-        return pred_mean
-
-    def predict_local_energy_and_var(self, x_t: AtomicEnvironment):
-        # get kernel vector
-        k_v = self.en_kern_vec(x_t)
-
-        # get predictive mean
-        pred_mean = np.matmul(k_v, self.alpha)
-
-        # get predictive variance
-        v_vec = solve_triangular(self.l_mat, k_v, lower=True)
-        self_kern = self.energy_kernel(x_t, x_t, self.hyps,
-                                       self.cutoffs)
-        pred_var = self_kern - np.matmul(v_vec, v_vec)
-
-        return pred_mean, pred_var
-
-    def get_kernel_vector(self, x: AtomicEnvironment,
-                          d_1: int) -> np.ndarray:
-        """ Compute kernel vector.
-
-        :param x: data point to compare against kernel matrix
-        :type x: AtomicEnvironment
-        :param d_1: Cartesian component of force vector to get (1=x,2=y,3=z)
-        :type d_1: int
-        :return: kernel vector
-        :rtype: np.ndarray
-        """
-
-        ds = [1, 2, 3]
-        size = len(self.training_data) * 3
-        k_v = np.zeros(size, )
-
-        for m_index in range(size):
-            x_2 = self.training_data[int(math.floor(m_index / 3))]
-            d_2 = ds[m_index % 3]
-            k_v[m_index] = self.kernel(x, x_2, d_1, d_2,
-                                       self.hyps, self.cutoffs)
-        return k_v
-
-    def en_kern_vec(self, x: AtomicEnvironment) -> np.ndarray:
-        ds = [1, 2, 3]
-        size = len(self.training_data) * 3
-        k_v = np.zeros(size, )
-
-        for m_index in range(size):
-            x_2 = self.training_data[int(math.floor(m_index / 3))]
-            d_2 = ds[m_index % 3]
-            k_v[m_index] = self.energy_force_kernel(x_2, x, d_2,
-                                                    self.hyps, self.cutoffs)
-
-        return k_v
-
-    def set_L_alpha(self):
-        if self.par:
-            hyp_mat, ky_mat = \
-                get_ky_and_hyp_par(self.hyps, self.training_data,
-                                   self.training_labels_np,
-                                   self.kernel_grad, self.cutoffs)
-        else:
-            hyp_mat, ky_mat = \
-                get_ky_and_hyp(self.hyps, self.training_data,
-                               self.training_labels_np,
-                               self.kernel_grad, self.cutoffs)
-
-        like, like_grad = \
-            get_like_grad_from_mats(ky_mat, hyp_mat, self.training_labels_np)
-        l_mat = np.linalg.cholesky(ky_mat)
-        l_mat_inv = np.linalg.inv(l_mat)
-        ky_mat_inv = l_mat_inv.T @ l_mat_inv
-        alpha = np.matmul(ky_mat_inv, self.training_labels_np)
-
-        self.ky_mat = ky_mat
-        self.l_mat = l_mat
-        self.alpha = alpha
-        self.ky_mat_inv = ky_mat_inv
-        self.l_mat_inv = l_mat_inv
-
-        self.like = like
-        self.like_grad = like_grad
-        
-    def update_L_alpha(self):
-        """Update the GP's L matrix and alpha vector.
-        """
-        n = self.l_mat_inv.shape[0]
-        N = len(self.training_data)
-        m = N - n//3  # number of data added
-        ky_mat = np.zeros((3*N, 3*N))
-        ky_mat[:n, :n] = self.ky_mat
-        # calculate kernels for all added data
-        for i in range(m):
-            ind = n//3 + i
-            x_t = self.training_data[ind]
-            k_vi = np.array([self.get_kernel_vector(x_t, d+1)
-                             for d in range(3)]).T  # (n+3m) x 3
-            ky_mat[:,  3*ind:3*ind+3] = k_vi
-            ky_mat[3*ind:3*ind+3, :n] = k_vi[:n, :].T
-        sigma_n = self.hyps[-1]
-        ky_mat[n:, n:] += sigma_n**2 * np.eye(3*m)
-
-        l_mat = np.linalg.cholesky(ky_mat)
-        l_mat_inv = np.linalg.inv(l_mat)
-        ky_mat_inv = l_mat_inv.T @ l_mat_inv
-        alpha = np.matmul(ky_mat_inv, self.training_labels_np)
-
-        self.ky_mat = ky_mat
-        self.l_mat = l_mat
-        self.alpha = alpha
-        self.ky_mat_inv = ky_mat_inv
-        self.l_mat_inv = l_mat_inv
-
-    def update_L_alpha_v1(self):
-<<<<<<< HEAD
-        """
-        1. This function is used right after "update_db".
-        2. It can update the l_mat_inv, k_mat_inv and alpha
-        without computing the whole kernel matrix.
-        3. The condition is the hyps should be frozen.
-        4. See notes for derivation and calculation details
-        """
-=======
-        """This function is used right after "update_db". It can update the l_mat_inv, k_mat_inv and alpha without computing the whole kernel matrix. The condition is the hyps should be frozen. See notes for derivation and calculation details."""
-
->>>>>>> dd473c3f
-        n = self.l_mat_inv.shape[0]
-        m = len(self.training_data) - n//3  # number of data added
-        sigma_n = self.hyps[-1]
-
-        # update l_mat_inv => k_mat_inv
-        k_v = np.array([[] for i in range(n)])
-        V_mat = np.zeros((3*m, 3*m))
-
-        # calculate kernels for all added data
-        for i in range(m):
-            x_t = self.training_data[-1-i]
-            k_vi = np.array([self.get_kernel_vector(x_t, d+1)
-                             for d in range(3)]).T  # (n+3m) x 3
-            k_vi = k_vi[:n, :]
-            k_v = np.hstack([k_v, k_vi])  # n x 3m
-            for d1 in range(3):
-                for j in range(i, m):
-                    y_t = self.training_data[-1-j]
-                    for d2 in range(3):
-                        V_mat[3*i+d1, 3*j+d2] = \
-                            self.kernel(x_t, y_t, d1+1, d2+1,
-                                        self.hyps, self.cutoffs)
-                        V_mat[3*j+d2, 3*i+d1] = V_mat[3*i+d1, 3*j+d2]
-        v = self.l_mat_inv @ k_v  # n x 3m
-        V_mat += sigma_n**2 * np.eye(3*m) - v.T @ v
-        r_n1 = np.linalg.inv(np.linalg.cholesky(V_mat))  # 3m x 3m
-        r = - self.l_mat_inv.T @ v @ r_n1.T  # n x 3m
-        new_line1 = np.hstack([self.l_mat_inv, np.zeros((n, 3*m))])
-        new_line2 = np.hstack([r.T, r_n1])
-        self.l_mat_inv = np.vstack([new_line1, new_line2])
-        self.ky_mat_inv = self.l_mat_inv.T @ self.l_mat_inv
-
-        # update alpha
-        self.alpha = self.ky_mat_inv @ self.training_labels_np
+import math
+import numpy as np
+from scipy.linalg import solve_triangular
+from scipy.optimize import minimize
+from typing import List, Callable
+from flare.env import AtomicEnvironment
+from flare.struc import Structure
+from flare.gp_algebra import get_ky_mat, get_ky_and_hyp, get_like_from_ky_mat,\
+    get_like_grad_from_mats, get_neg_likelihood, get_neg_like_grad, \
+    get_ky_and_hyp_par
+
+
+class GaussianProcess:
+    """ Gaussian Process Regression Model.
+
+    Implementation is based on Algorithm 2.1 (pg. 19) of
+    "Gaussian Processes for Machine Learning" by Rasmussen and Williams"""
+
+    def __init__(self, kernel: Callable,
+                 kernel_grad: Callable,  hyps: np.ndarray,
+                 cutoffs: np.ndarray,
+                 hyp_labels: List=None,
+                 energy_force_kernel: Callable=None,
+                 energy_kernel: Callable=None,
+                 opt_algorithm: str='L-BFGS-B',
+                 maxiter=10, par=False):
+        """Initialize GP parameters and training data."""
+
+        self.kernel = kernel
+        self.kernel_grad = kernel_grad
+        self.energy_kernel = energy_kernel
+        self.energy_force_kernel = energy_force_kernel
+        self.kernel_name = kernel.__name__
+        self.hyps = hyps
+        self.hyp_labels = hyp_labels
+        self.cutoffs = cutoffs
+        self.algo = opt_algorithm
+        self.l_mat = None
+        self.alpha = None
+        self.training_data = []
+        self.training_labels = []
+        self.training_labels_np = np.empty(0, )
+        self.maxiter = maxiter
+        self.likelihood = None
+        self.likelihood_gradient = None
+        self.par = par
+
+    # TODO unit test custom range
+    def update_db(self, struc: Structure, forces: list,
+                  custom_range: List[int] = ()):
+        """Given structure and forces, add to training set.
+
+        :param struc: structure to add to db
+        :type struc: Structure
+        :param forces: list of corresponding forces to add to db
+        :type forces: list<float>
+        :param custom_range: Indices to use in lieu of the whole structure
+        :type custom_range: List[int]
+        """
+
+        # By default, use all atoms in the structure
+        noa = len(struc.positions)
+        update_indices = custom_range or list(range(noa))
+
+        for atom in update_indices:
+            env_curr = AtomicEnvironment(struc, atom, self.cutoffs)
+            forces_curr = np.array(forces[atom])
+
+            self.training_data.append(env_curr)
+            self.training_labels.append(forces_curr)
+
+        # create numpy array of training labels
+        self.training_labels_np = self.force_list_to_np(self.training_labels)
+
+    @staticmethod
+    def force_list_to_np(forces: list) -> np.ndarray:
+        """ Convert list of forces to numpy array of forces.
+
+        :param forces: list of forces to convert
+        :type forces: list<float>
+        :return: numpy array forces
+        :rtype: np.ndarray
+        """
+        forces_np = []
+
+        for m in range(len(forces)):
+            for n in range(3):
+                forces_np.append(forces[m][n])
+
+        forces_np = np.array(forces_np)
+
+        return forces_np
+
+    def train(self, monitor=False, custom_bounds=None):
+        """ Train Gaussian Process model on training data. """
+
+        x_0 = self.hyps
+
+        args = (self.training_data, self.training_labels_np,
+                self.kernel_grad, self.cutoffs, monitor,
+                self.par)
+
+        if self.algo == 'L-BFGS-B':
+
+            # bound signal noise below to avoid overfitting
+            bounds = np.array([(-np.inf, np.inf)] * len(x_0))
+            bounds[-1] = (1e-6, np.inf)
+
+            # Catch linear algebra errors and switch to BFGS if necessary
+            try:
+                res = minimize(get_neg_like_grad, x_0, args,
+                               method='L-BFGS-B', jac=True, bounds=bounds,
+                               options={'disp': False, 'gtol': 1e-4,
+                                        'maxiter': self.maxiter})
+            except:
+                print("Warning! Algorithm for L-BFGS-B failed. Changing to "
+                      "BFGS for remainder of run.")
+                self.algo = 'BFGS'
+
+        if custom_bounds is not None:
+            res = minimize(get_neg_like_grad, x_0, args,
+                           method='L-BFGS-B', jac=True, bounds=custom_bounds,
+                           options={'disp': False, 'gtol': 1e-4,
+                                    'maxiter': self.maxiter})
+
+        elif self.algo == 'BFGS':
+            res = minimize(get_neg_like_grad, x_0, args,
+                           method='BFGS', jac=True,
+                           options={'disp': False, 'gtol': 1e-4,
+                                    'maxiter': self.maxiter})
+
+        elif self.algo == 'nelder-mead':
+            res = minimize(get_neg_likelihood, x_0, args,
+                           method='nelder-mead',
+                           options={'disp': False,
+                                    'maxiter': self.maxiter,
+                                    'xtol': 1e-5})
+
+        self.hyps = res.x
+        self.set_L_alpha()
+        self.likelihood = -res.fun
+        self.likelihood_gradient = -res.jac
+
+    def predict(self, x_t: AtomicEnvironment, d: int) -> [float, float]:
+        # get kernel vector
+        k_v = self.get_kernel_vector(x_t, d)
+
+        # get predictive mean
+        pred_mean = np.matmul(k_v, self.alpha)
+
+        # get predictive variance without cholesky (possibly faster)
+        self_kern = self.kernel(x_t, x_t, d, d, self.hyps,
+                                self.cutoffs)
+        pred_var = self_kern - \
+            np.matmul(np.matmul(k_v, self.ky_mat_inv), k_v)
+
+        # # get predictive variance (possibly slow)
+        # v_vec = solve_triangular(self.l_mat, k_v, lower=True)
+        # self_kern = self.kernel(x_t, x_t, self.bodies, d, d, self.hyps,
+        #                         self.cutoffs)
+        # pred_var = self_kern - np.matmul(v_vec, v_vec)
+
+        return pred_mean, pred_var
+
+    def predict_local_energy(self, x_t: AtomicEnvironment) -> float:
+        """Predict the local energy of an atomic environment.
+
+        :param x_t: Atomic environment of test atom.
+        :type x_t: AtomicEnvironment
+        :return: local energy in eV (up to a constant).
+        :rtype: float
+        """
+
+        k_v = self.en_kern_vec(x_t)
+        pred_mean = np.matmul(k_v, self.alpha)
+
+        return pred_mean
+
+    def predict_local_energy_and_var(self, x_t: AtomicEnvironment):
+        # get kernel vector
+        k_v = self.en_kern_vec(x_t)
+
+        # get predictive mean
+        pred_mean = np.matmul(k_v, self.alpha)
+
+        # get predictive variance
+        v_vec = solve_triangular(self.l_mat, k_v, lower=True)
+        self_kern = self.energy_kernel(x_t, x_t, self.hyps,
+                                       self.cutoffs)
+        pred_var = self_kern - np.matmul(v_vec, v_vec)
+
+        return pred_mean, pred_var
+
+    def get_kernel_vector(self, x: AtomicEnvironment,
+                          d_1: int) -> np.ndarray:
+        """ Compute kernel vector.
+
+        :param x: data point to compare against kernel matrix
+        :type x: AtomicEnvironment
+        :param d_1: Cartesian component of force vector to get (1=x,2=y,3=z)
+        :type d_1: int
+        :return: kernel vector
+        :rtype: np.ndarray
+        """
+
+        ds = [1, 2, 3]
+        size = len(self.training_data) * 3
+        k_v = np.zeros(size, )
+
+        for m_index in range(size):
+            x_2 = self.training_data[int(math.floor(m_index / 3))]
+            d_2 = ds[m_index % 3]
+            k_v[m_index] = self.kernel(x, x_2, d_1, d_2,
+                                       self.hyps, self.cutoffs)
+        return k_v
+
+    def en_kern_vec(self, x: AtomicEnvironment) -> np.ndarray:
+        ds = [1, 2, 3]
+        size = len(self.training_data) * 3
+        k_v = np.zeros(size, )
+
+        for m_index in range(size):
+            x_2 = self.training_data[int(math.floor(m_index / 3))]
+            d_2 = ds[m_index % 3]
+            k_v[m_index] = self.energy_force_kernel(x_2, x, d_2,
+                                                    self.hyps, self.cutoffs)
+
+        return k_v
+
+    def set_L_alpha(self):
+        if self.par:
+            hyp_mat, ky_mat = \
+                get_ky_and_hyp_par(self.hyps, self.training_data,
+                                   self.training_labels_np,
+                                   self.kernel_grad, self.cutoffs)
+        else:
+            hyp_mat, ky_mat = \
+                get_ky_and_hyp(self.hyps, self.training_data,
+                               self.training_labels_np,
+                               self.kernel_grad, self.cutoffs)
+
+        like, like_grad = \
+            get_like_grad_from_mats(ky_mat, hyp_mat, self.training_labels_np)
+        l_mat = np.linalg.cholesky(ky_mat)
+        l_mat_inv = np.linalg.inv(l_mat)
+        ky_mat_inv = l_mat_inv.T @ l_mat_inv
+        alpha = np.matmul(ky_mat_inv, self.training_labels_np)
+
+        self.ky_mat = ky_mat
+        self.l_mat = l_mat
+        self.alpha = alpha
+        self.ky_mat_inv = ky_mat_inv
+        self.l_mat_inv = l_mat_inv
+
+        self.like = like
+        self.like_grad = like_grad
+        
+    def update_L_alpha(self):
+        """Update the GP's L matrix and alpha vector.
+        """
+        n = self.l_mat_inv.shape[0]
+        N = len(self.training_data)
+        m = N - n//3  # number of data added
+        ky_mat = np.zeros((3*N, 3*N))
+        ky_mat[:n, :n] = self.ky_mat
+        # calculate kernels for all added data
+        for i in range(m):
+            ind = n//3 + i
+            x_t = self.training_data[ind]
+            k_vi = np.array([self.get_kernel_vector(x_t, d+1)
+                             for d in range(3)]).T  # (n+3m) x 3
+            ky_mat[:,  3*ind:3*ind+3] = k_vi
+            ky_mat[3*ind:3*ind+3, :n] = k_vi[:n, :].T
+        sigma_n = self.hyps[-1]
+        ky_mat[n:, n:] += sigma_n**2 * np.eye(3*m)
+
+        l_mat = np.linalg.cholesky(ky_mat)
+        l_mat_inv = np.linalg.inv(l_mat)
+        ky_mat_inv = l_mat_inv.T @ l_mat_inv
+        alpha = np.matmul(ky_mat_inv, self.training_labels_np)
+
+        self.ky_mat = ky_mat
+        self.l_mat = l_mat
+        self.alpha = alpha
+        self.ky_mat_inv = ky_mat_inv
+        self.l_mat_inv = l_mat_inv
+
+    def update_L_alpha_v1(self):
+        """This function is used right after "update_db". It can update the l_mat_inv, k_mat_inv and alpha without computing the whole kernel matrix. The condition is the hyps should be frozen. See notes for derivation and calculation details."""
+        n = self.l_mat_inv.shape[0]
+        m = len(self.training_data) - n//3  # number of data added
+        sigma_n = self.hyps[-1]
+
+        # update l_mat_inv => k_mat_inv
+        k_v = np.array([[] for i in range(n)])
+        V_mat = np.zeros((3*m, 3*m))
+
+        # calculate kernels for all added data
+        for i in range(m):
+            x_t = self.training_data[-1-i]
+            k_vi = np.array([self.get_kernel_vector(x_t, d+1)
+                             for d in range(3)]).T  # (n+3m) x 3
+            k_vi = k_vi[:n, :]
+            k_v = np.hstack([k_v, k_vi])  # n x 3m
+            for d1 in range(3):
+                for j in range(i, m):
+                    y_t = self.training_data[-1-j]
+                    for d2 in range(3):
+                        V_mat[3*i+d1, 3*j+d2] = \
+                            self.kernel(x_t, y_t, d1+1, d2+1,
+                                        self.hyps, self.cutoffs)
+                        V_mat[3*j+d2, 3*i+d1] = V_mat[3*i+d1, 3*j+d2]
+        v = self.l_mat_inv @ k_v  # n x 3m
+        V_mat += sigma_n**2 * np.eye(3*m) - v.T @ v
+        r_n1 = np.linalg.inv(np.linalg.cholesky(V_mat))  # 3m x 3m
+        r = - self.l_mat_inv.T @ v @ r_n1.T  # n x 3m
+        new_line1 = np.hstack([self.l_mat_inv, np.zeros((n, 3*m))])
+        new_line2 = np.hstack([r.T, r_n1])
+        self.l_mat_inv = np.vstack([new_line1, new_line2])
+        self.ky_mat_inv = self.l_mat_inv.T @ self.l_mat_inv
+
+        # update alpha
+        self.alpha = self.ky_mat_inv @ self.training_labels_np