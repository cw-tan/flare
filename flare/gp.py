--- conflicted
+++ resolved
@@ -240,15 +240,11 @@
         x_0 = self.hyps
 
         args = (self.training_data, self.training_labels_np,
-<<<<<<< HEAD
                 self.kernel_grad, output,
                 self.cutoffs, self.hyps_mask,
-                self.n_cpus, self.nsample)
+                self.n_cpus, self.nsample,
+                print_progress)
         objective_func = get_neg_like_grad
-=======
-                self.kernel_grad, self.cutoffs, output,
-                self.no_cpus, print_progress)
->>>>>>> f3960269
         res = None
 
         if self.algo == 'L-BFGS-B':
