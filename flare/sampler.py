import numpy as np
import pymatgen as pmg
import flare as flare

from flare.predict import predict_on_atom
from flare.gp import GaussianProcess

from typing import List, Tuple, Union, Callable
from flare.struc import Structure

from pymatgen import Molecule
from pymatgen.io.ase import AseAtomsAdaptor

import time

from pymatgen.analysis.defects.utils import StructureMotifInterstitial

# TODO: ALLOW FOR A FEW RELAXATION FRAMES TO PROBE ANY INTERESTING ADJACENT
# CONFIGURATIONS


def get_rand_vec(distance,min_distance=0):
    # Implementation borrowed from Pymatgen structure object's
    # perturb method.
    vector = np.random.randn(3)
    vnorm = np.linalg.norm(vector)
    dist = distance
    if isinstance(min_distance, (float, int)):
        dist = np.random.uniform(min_distance, dist)
    return vector / vnorm * dist if vnorm != 0 else get_rand_vec(distance,
                                                                 min_distance)



def check_local_threshold(structure: pmg.core.Structure,
                          site,
                          threshold:float,
                          gp: GaussianProcess,
                          verbose: int = 0)->bool:
    """

    :param structure:
    :param i:
    :param cutoff:
    :param threshold:
    :return:
    """
    
    if verbose:
        print("Now checking around neighbors of "
              "site {} in a ball of radius {}".format(site, np.max(gp.cutoffs)))
        now = time.time()


    to_check_sites = structure.get_sites_in_sphere(site.coords,
<<<<<<< HEAD
                                r=np.max(gp.cutoffs),include_index=True,include_image=True)
=======
                                r=np.max(gp.cutoffs),include_index=True,
                                                   include_image=True)
>>>>>>> 24990974
    if verbose:
        print(f'Now checking error on {len(to_check_sites)} sites:')

    cutoff = np.max(gp.cutoffs)

    to_check_idxs = [site[2] for site in to_check_sites]
    flare_struc = Structure.from_pmg_structure(structure)
    
    # Loop over atoms and break if one is high uncertainty
    for i in to_check_idxs:
        if np.max(predict_on_atom((flare_struc,i,gp))[1])>threshold:
            if verbose:
                print("Condition triggered: Took {} seconds".format(time.time()-now))
            return False
    if verbose:
        print("No high uncertainty configurations found: Took {} seconds".format(time.time()-now))
    return True


def check_new_site_threshold(base_structure,
                         position: 'np.ndarray',
                         new_atom_type: Union[str, Molecule],
                         gp: GaussianProcess,
                         threshold: float,
                         verbose: int = 0 ):
    """
    Given a base structure, a new position, and an atom type,
    add the atom and test if it triggers the uncertainty

    :param base_structure:
    :param site:
    :param new_atom:
    :param gp:
    :param threshold:
    :param verbose:
    :return:
    """


    # Convert to pymatgen structure to inspect atoms around radius
    new_structure = base_structure.to_pmg_structure()

    if isinstance(new_atom_type, str):
        new_structure.append(species=new_atom_type,
                             coords=position, coords_are_cartesian=True)
    else:
        raise NotImplementedError
    target_site = new_structure.sites[-1]

    # Check if too-high uncertainty
    pre = time.time()
    triggers_threshold = check_local_threshold(structure = new_structure,
                                             site=target_site,
                                             threshold=threshold, gp=gp,
                                             verbose=verbose)
    post = time.time()
    if verbose > 2:
        print("Time to check configuration: {}".format(post - pre))

    return triggers_threshold, new_structure



class Sampler(object):

    def __init__(self, base_structure: flare.struc.Structure,
                 gp:GaussianProcess,
                 dft_module: str,
                 sampling_protocol: str = None,
                 rel_threshold: float = 1,
                 abs_threshold: float = .5):
        """

        :param base_structure: Base structure to permute
        :param gp:  Gaussian Process to develop
        :param dft_module: String
        :param sampling_protocol: TBD but will determine which way to go
        :param rel_threshold: Relative uncertainty threshold
        :param abs_threshold: Absolute uncertainty thre
        """
        self.base_structure = base_structure
        self.gp = gp
        self.dft_module = dft_module

        self.sampling_protocol = None

        self.cutoff = np.max(gp.cutoffs)

        if rel_threshold == 0:
            self.threshold = abs_threshold
        elif abs_threshold == 0:
            self.threshold = rel_threshold * gp.hyps[-1]
        else:
            self.threshold = min(rel_threshold * gp.hyps[-1], abs_threshold)

    def permutation_site_sampler(self, site_positions: np.array, new_atom:
        'str',depth: int = 1,cur_depth = 0, halt_number: int = np.inf,
                                 veto_function: Callable = None,
                                 verbose:int = 0,
                                 relax = False,
                                 kick: float =.05)->List[
        pmg.core.Structure]:
        """
        :param site_positions: List of positions within the unit cell with 
        which to gauge new sites. 
        :param new_atom: Element of new atom to include. Will later be 
        extended to molecules.
        :param depth: Number of simultaneous sites to consider (depth) Not yet 
        implemented.
        :param halt_number: When this many structures have been sampled, 
        stop (can help to produce a managable set of configurations to run)
        :param verbose: Will increase output based on setting
        :return: 
        """

        high_uncertainty_configs = []

        for new_atom_coord in site_positions:

            within_thresh, new_struc = check_new_site_threshold(
                self.base_structure, new_atom_coord,
                new_atom_type=new_atom, gp = self.gp,
                threshold=self.threshold)

            if not within_thresh:
                high_uncertainty_configs.append(new_struc)

            if len(high_uncertainty_configs) >= halt_number:
                break

        return high_uncertainty_configs


    def neb_idpp_site_sampler(self,point_1: np.array, point_2:
    np.array,
                              new_atom:'str',depth: int = 1,
                              cur_depth = 0, halt_number: int = np.inf,
                                 veto_function: Callable = None,
                                 verbose:int = 0,
                                 relax = False,
                                 kick: float =.05)->List[
        pmg.core.Structure]:
        """
        :param site_positions: List of positions within the unit cell with 
        which to gauge new sites. 
        :param new_atom: Element of new atom to include. Will later be 
        extended to molecules.
        :param depth: Number of simultaneous sites to consider (depth) Not yet 
        implemented.
        :param halt_number: When this many structures have been sampled, 
        stop (can help to produce a managable set of configurations to run)
        :param verbose: Will increase output based on setting
        :return: 
        """


        high_uncertainty_configs = []

        aaa = AseAtomsAdaptor()

        new_struc_1 = self.base_structure.to_pmg_structure()
        new_struc_1.append(new_atom,point_1, coords_are_cartesian=True)
        new_struc_2 = self.base_structure.to_pmg_structure()
        new_struc_2.append(new_atom,point_2, coords_are_cartesian=True)

        ase_struc_1 = aaa.get_atoms(new_struc_1)
        ase_struc_2 = aaa.get_atoms(new_struc_2)

        return high_uncertainty_configs

    def cheap_interp_site_sampler(self, new_points: np.ndarray,
                               new_atom: 'str',
                                  halt_number: int = np.inf,
                                  search_hump = False)->List[
        pmg.core.Structure]:
        """
        :param site_positions: List of positions within the unit cell with
        which to gauge new sites.
        :param new_atom: Element of new atom to include. Will later be
        extended to molecules.
        :param depth: Number of simultaneous sites to consider (depth) Not yet
        implemented.
        :param halt_number: When this many structures have been sampled,
        stop (can help to produce a managable set of configurations to run)
        :param verbose: Will increase output based on setting
        :param search_hump: Will try above and below the midpoint
        :return:
        """

        high_uncertainty_configs = []
        new_points = np.array(new_points); print('New pts: ',new_points[:].shape)

<<<<<<< HEAD
=======

        new_points = np.array(new_points)

>>>>>>> 24990974
        for pt1 in new_points[:]:
            for pt2 in new_points[:]:

                if np.allclose(pt1, pt2):
                    continue
                joint_struc = self.base_structure.to_pmg_structure()

                joint_struc.append(new_atom, pt1, coords_are_cartesian=True)
                joint_struc.append(new_atom, pt2, coords_are_cartesian=True)

                if joint_struc.get_distance(-2, -1) > 3:
                    continue

                new_struc_1 = self.base_structure.to_pmg_structure()
                new_struc_2 = self.base_structure.to_pmg_structure()

                new_struc_1.append(new_atom, pt1, coords_are_cartesian=True)
                new_struc_2.append(new_atom, pt2, coords_are_cartesian=True)

                interp_strucs =  new_struc_1.interpolate(new_struc_2,
                                                         nimages=3)[1]
                assert len(interp_strucs) == 3
                mid_struc = interp_strucs[1]

                within_thresh = check_local_threshold(
                    mid_struc, mid_struc.sites[-1], gp=self.gp,
                    threshold=self.threshold)

                if not within_thresh and mid_struc.is_valid(.5):
                    high_uncertainty_configs.append(mid_struc)

                if search_hump:
                    mid_struc.translate_sites([-1],np.array([0,0,-.3]))
                    if mid_struc.is_valid(.5) and not check_local_threshold(
                        mid_struc, mid_struc.sites[-1], gp=self.gp,
                        threshold=self.threshold):
                        high_uncertainty_configs.append(mid_struc)

                    mid_struc.translate_sites([-1], np.array([0, 0, .45]))
                    within_thresh = check_local_threshold(
                        mid_struc, mid_struc.sites[-1], gp=self.gp,
                        threshold=self.threshold)
                    if not within_thresh:
                        high_uncertainty_configs.append(mid_struc)

                if len(high_uncertainty_configs) >= halt_number:
                    break
            if len(high_uncertainty_configs) >= halt_number:
                break

        return high_uncertainty_configs

    def substitution_site_sampler(self, target_indexes: List[int],
                                  new_species: str,
                                  target_species: Union[str,List[str]] =[],
                                  halt: int = np.inf,
                                  depth: int = 1):
        """
        Samples substitution

        :param target_indexes:
        :param target_species: Not supported yet
        :param new_species:
        :param depth:
        :return:
        """

        if len(target_indexes) == 0 and len(target_species) == 0:
            raise ValueError("Need to have target indices or target species!")

        if len(target_species)>0:
            raise NotImplementedError

        # Loop through indexes and swap out, test the uncertainty

        high_uncertainty_configs = []
        for site in target_indexes:

            new_structure = self.base_structure.to_pmg_structure()


            new_structure.sites[site].species = new_species

            if not check_local_threshold(new_structure, site,
                                         self.cutoff, self.threshold, self.gp):
                high_uncertainty_configs.append(new_structure)

            if len(high_uncertainty_configs) >= halt:
                break

        return high_uncertainty_configs



    def random_substitution_site_sampler(self, transformation_dict,
                                  target_species: Union[str,List[str]],
                                  new_species: str, depth: int = 1):
        """
        Generates several `alloy' versions of the structure passed in
        and tests the uncertainty associated with the configurations.

        :param transformation_dict:
        :param target_species:
        :param new_species:
        :param depth:
        :return:
        """

        raise NotImplementedError()<|MERGE_RESOLUTION|>--- conflicted
+++ resolved
@@ -53,12 +53,8 @@
 
 
     to_check_sites = structure.get_sites_in_sphere(site.coords,
-<<<<<<< HEAD
-                                r=np.max(gp.cutoffs),include_index=True,include_image=True)
-=======
                                 r=np.max(gp.cutoffs),include_index=True,
                                                    include_image=True)
->>>>>>> 24990974
     if verbose:
         print(f'Now checking error on {len(to_check_sites)} sites:')
 
@@ -249,14 +245,8 @@
         """
 
         high_uncertainty_configs = []
-        new_points = np.array(new_points); print('New pts: ',new_points[:].shape)
-
-<<<<<<< HEAD
-=======
-
         new_points = np.array(new_points)
 
->>>>>>> 24990974
         for pt1 in new_points[:]:
             for pt2 in new_points[:]:
 
