"""The :class:`AtomicEnvironment` object stores information about the local
environment of an atom. :class:`AtomicEnvironment` objects are inputs to the
2-, 3-, and 2+3-body kernels."""
import numpy as np
from copy import deepcopy
from math import ceil
from flare.struc import Structure
import flare.kernels.cutoffs as cf
from flare.utils.env_getarray import get_2_body_arrays, get_3_body_arrays, \
    get_m2_body_arrays


class AtomicEnvironment:
    """Contains information about the local environment of an atom,
    including arrays of pair and triplet distances and the chemical
    species of atoms in the environment.

    :param structure: Structure of atoms.
    :type structure: struc.Structure
    :param atom: Index of the atom in the structure.
    :type atom: int
    :param cutoffs: 2- and 3-body cutoff radii. 2-body if one cutoff is
    given, 2+3-body if two are passed.
    :type cutoffs: np.ndarray
    :param cutoffs_mask: a dictionary to store multiple cutoffs if neede
                         it should be exactly the same as the hyps mask
    :type cutoffs_mask: dict

    The cutoffs_mask allows the user to define multiple cutoffs for different
    bonds, triples, and many body interaction. This dictionary should be
    consistent with the hyps_mask used in the GuassianProcess object.

    * specie_mask: 118-long integer array descirbing which elements belong to
                 like groups for determining which bond hyperparameters to use.
                 For instance, [0,0,1,1,0 ...] assigns H to group 0, He and
                 Li to group 1, and Be to group 0 (the 0th register is ignored).
    * nspecie: Integer, number of different species groups (equal to number of
             unique values in specie_mask).
    * ntwobody: Integer, number of different hyperparameter/cutoff sets to associate with
             different 2-body pairings of atoms in groups defined in specie_mask.
    * twobody_mask: Array of length nspecie^2, which describes the cutoff to
                 associate with different pairings of species types. For example, if there
                 are atoms of type 0 and 1, then twobody_mask defines which cutoff
                 to use for parings [0-0, 0-1, 1-0, 1-1]: if we wanted cutoff0 for
                 0-0 parings and set 1 for 0-1 and 1-1 pairings, then we would make
                 twobody_mask [0, 1, 1, 1].
    * twobody_cutoff_list: Array of length ntwobody, which stores the cutoff used for different
                 types of bonds defined in twobody_mask
    * ncut3b:    Integer, number of different cutoffs sets to associate
                 with different 3-body pariings of atoms in groups defined in specie_mask.
    * cut3b_mask: Array of length nspecie^2, which describes the cutoff to
                 associate with different bond types in triplets. For example, in a triplet
                 (C, O, H) , there are three cutoffs. Cutoffs for CH bond, CO bond and OH bond.
                 If C and O are associate with atom group 1 in specie_mask and H are associate with
                 group 0 in specie_mask, the cut3b_mask[1*nspecie+0] determines the C/O-H bond cutoff,
                 and cut3b_mask[1*nspecie+1] determines the C-O bond cutoff. If we want the
                 former one to use the 1st cutoff in threebody_cutoff_list and the later to use the 2nd cutoff
                 in threebody_cutoff_list, the cut3b_mask should be [0, 0, 0, 1]
    * threebody_cutoff_list: Array of length ncut3b, which stores the cutoff used for different
                 types of bonds in triplets.
    * nmanybody :      Integer, number of different cutoffs set to associate with different coordination
                 numbers
    * manybody_mask:   similar to twobody_mask and cut3b_mask.
    * manybody_cutoff_list: Array of length nmanybody, stores the cutoff used for different many body terms

    Examples can be found at the end of in tests/test_env.py

    """

    all_kernel_types = ['twobody', 'threebody', 'manybody']
    ndim = {'twobody': 2, 'threebody': 3, 'manybody': 2, 'cut3b': 2}

    def __init__(self, structure: Structure, atom: int, cutoffs,
                 cutoffs_mask=None):

        self.structure = structure
        self.positions = structure.wrapped_positions
        self.cell = structure.cell
        self.species = structure.coded_species

        # backward compatability
        if not isinstance(cutoffs, dict):
            newcutoffs = {'twobody': cutoffs[0]}
            if len(cutoffs) > 1:
                newcutoffs['threebody'] = cutoffs[1]
            if len(cutoffs) > 2:
                newcutoffs['manybody'] = cutoffs[2]
            cutoffs = newcutoffs

        if cutoffs_mask is None:
            cutoffs_mask = {'cutoffs': cutoffs}
        elif cutoffs is not None:
            cutoffs_mask['cutoffs'] = deepcopy(cutoffs)

        # Set the sweep array based on the max cutoff.
        sweep_val = ceil(np.max(list(cutoffs.values())) / structure.max_cutoff)
        self.sweep_val = sweep_val
        self.sweep_array = np.arange(-sweep_val, sweep_val + 1, 1)

        self.atom = atom
        self.ctype = structure.coded_species[atom]

        self.twobody_cutoff = 0
        self.threebody_cutoff = 0
        self.manybody_cutoff = 0

        self.ntwobody = 1
        self.ncut3b = 0
        self.nmanybody = 0

        self.nspecie = 1
        self.specie_mask = None
        self.twobody_mask = None
        self.threebody_mask = None
        self.manybody_mask = None
        self.twobody_cutoff_list = None
        self.threebody_cutoff_list = None
        self.manybody_cutoff_list = None

        self.setup_mask(cutoffs_mask)

        assert self.threebody_cutoff <= self.twobody_cutoff, \
            "2b cutoff has to be larger than 3b cutoff"
        # # TO DO, once the mb function is updated to use the bond_array_2
        # # this block should be activated.
        # assert self.manybody_cutoff <= self.twobody_cutoff, \
        #         "mb cutoff has to be larger than mb cutoff"

        self.bond_array_2 = None
        self.etypes = None
        self.bond_inds = None
        self.bond_array_3 = None
        self.cross_bond_inds = None
        self.cross_bond_dists = None
        self.triplet_counts = None
        self.q_array = None
        self.q_neigh_array = None
        self.q_grads = None
        self.q_neigh_grads = None
        self.unique_species = None
        self.etypes_mb = None

        self.compute_env()

    def setup_mask(self, cutoffs_mask):

        self.cutoffs_mask = deepcopy(cutoffs_mask)
        self.cutoffs = cutoffs_mask['cutoffs']

        for kernel in AtomicEnvironment.all_kernel_types:
            ndim = AtomicEnvironment.ndim[kernel]
            if kernel in self.cutoffs:
                setattr(self, kernel + '_cutoff', self.cutoffs[kernel])

        if self.twobody_cutoff == 0:
            self.twobody_cutoff = np.max(
                [self.threebody_cutoff, self.manybody_cutoff])
            self.cutoffs['twobody'] = self.twobody_cutoff

        self.nspecie = cutoffs_mask.get('nspecie', 1)
        if 'specie_mask' in cutoffs_mask:
            self.specie_mask = np.array(cutoffs_mask['specie_mask'],
                                        dtype=np.int)

        for kernel in AtomicEnvironment.all_kernel_types:
            ndim = AtomicEnvironment.ndim[kernel]
            if kernel in self.cutoffs:
                setattr(self, kernel + '_cutoff', self.cutoffs[kernel])
                setattr(self, 'n' + kernel, 1)
                if kernel != 'threebody':
                    name_list = [kernel + '_cutoff_list',
                                 'n' + kernel, kernel + '_mask']
                    for name in name_list:
                        if name in cutoffs_mask:
                            setattr(self, name, cutoffs_mask[name])
                else:
                    self.ncut3b = cutoffs_mask.get('ncut3b', 1)
                    self.cut3b_mask = cutoffs_mask.get('cut3b_mask', None)
                    if 'threebody_cutoff_list' in cutoffs_mask:
                        self.threebody_cutoff_list = np.array(
                            cutoffs_mask['threebody_cutoff_list'],
                            dtype=np.float)

    def compute_env(self):

        # get 2-body arrays
        if self.ntwobody >= 1:
            bond_array_2, bond_positions_2, etypes, bond_inds = \
                get_2_body_arrays(self.positions, self.atom, self.cell,
                                  self.twobody_cutoff,
                                  self.twobody_cutoff_list, self.species,
                                  self.sweep_array,
                                  self.nspecie, self.specie_mask,
                                  self.twobody_mask)

            self.bond_array_2 = bond_array_2
            self.etypes = etypes
            self.bond_inds = bond_inds

        # if 2 cutoffs are given, create 3-body arrays
        if self.ncut3b > 0:
            bond_array_3, cross_bond_inds, cross_bond_dists, triplet_counts = \
                get_3_body_arrays(bond_array_2, bond_positions_2,
                                  self.species[self.atom], etypes,
                                  self.threebody_cutoff,
                                  self.threebody_cutoff_list,
                                  self.nspecie, self.specie_mask,
                                  self.cut3b_mask)
            self.bond_array_3 = bond_array_3
            self.cross_bond_inds = cross_bond_inds
            self.cross_bond_dists = cross_bond_dists
            self.triplet_counts = triplet_counts

        # if 3 cutoffs are given, create many-body arrays
        if self.nmanybody > 0:
            self.q_array, self.q_neigh_array, self.q_grads, self.q_neigh_grads, \
            self.unique_species, self.etypes_mb = \
                get_m2_body_arrays(self.positions, self.atom, self.cell,
                                   self.manybody_cutoff,
                                   self.manybody_cutoff_list,
                                   self.species, self.sweep_array,
                                   self.nspecie, self.specie_mask,
                                   self.manybody_mask, cf.quadratic_cutoff)

    def as_dict(self, include_structure: bool = False):
        """
        Returns Atomic Environment object as a dictionary for serialization
        purposes. Optional to not include the structure to avoid redundant
        information.
        :return:
        """

        dictionary = dict(vars(self))
        dictionary['object'] = 'AtomicEnvironment'
        dictionary['forces'] = self.structure.forces

<<<<<<< HEAD
        # Backward compatibility for older models: CUtoffs mask
        cutoffs_mask = getattr(self, 'cutoffs_mask', {'cutoffs': self.cutoffs})
        if not hasattr(self, 'cutoffs_mask'):
            self.cutoffs_mask = cutoffs_mask
            self.setup_mask(cutoffs_mask)
=======
        # Backward compatibility for older models: Cutoffs mask.
        # Can be deleted one day if support is dropped for older (Pre June
        # 2020) pickled environment objects.
        cutoffs_mask = getattr(self, 'cutoffs_mask', {'cutoffs': self.cutoffs})
        if not hasattr(self, 'cutoffs_mask'):
            self.cutoffs_mask = cutoffs_mask
>>>>>>> 83f0b5c3
        dictionary['cutoffs_mask'] = cutoffs_mask

        if not include_structure:
            del dictionary['structure']
        else:
            dictionary['structure'] = dictionary['structure'].as_dict()

        return dictionary

    @staticmethod
    def from_dict(dictionary):
        """
        Loads in atomic environment object from a dictionary which was
        serialized by the to_dict method.

        :param dictionary: Dictionary describing atomic environment.
        """
        # TODO Instead of re-computing 2 and 3 body environment,
        # directly load in, this would be much more efficient

        struc = Structure(cell=np.array(dictionary['cell']),
                          positions=dictionary['positions'],
                          species=dictionary['species'])
        index = dictionary['atom']

        if dictionary.get('cutoffs') is not None:
            cutoffs = dictionary['cutoffs']
        else:
            cutoffs = {}

        cutoffs_mask = dictionary.get('cutoffs_mask', None)

        return AtomicEnvironment(struc, index, cutoffs,
                                 cutoffs_mask=cutoffs_mask)

    def __str__(self):
        atom_type = self.ctype
        neighbor_types = self.etypes
        n_neighbors = len(self.bond_array_2)
        string = 'Atomic Env. of Type {} surrounded by {} atoms ' \
                 'of Types {}'.format(atom_type, n_neighbors,
                                      sorted(list(set(neighbor_types))))

        return string<|MERGE_RESOLUTION|>--- conflicted
+++ resolved
@@ -234,20 +234,12 @@
         dictionary['object'] = 'AtomicEnvironment'
         dictionary['forces'] = self.structure.forces
 
-<<<<<<< HEAD
-        # Backward compatibility for older models: CUtoffs mask
-        cutoffs_mask = getattr(self, 'cutoffs_mask', {'cutoffs': self.cutoffs})
-        if not hasattr(self, 'cutoffs_mask'):
-            self.cutoffs_mask = cutoffs_mask
-            self.setup_mask(cutoffs_mask)
-=======
         # Backward compatibility for older models: Cutoffs mask.
         # Can be deleted one day if support is dropped for older (Pre June
         # 2020) pickled environment objects.
         cutoffs_mask = getattr(self, 'cutoffs_mask', {'cutoffs': self.cutoffs})
         if not hasattr(self, 'cutoffs_mask'):
             self.cutoffs_mask = cutoffs_mask
->>>>>>> 83f0b5c3
         dictionary['cutoffs_mask'] = cutoffs_mask
 
         if not include_structure:
