"""
Helper functions which obtain forces and energies
corresponding to atoms in structures. These functions automatically
cast atoms into their respective atomic environments.
"""
import numpy as np
import multiprocessing as mp

from typing import Tuple, List
from flare.env import AtomicEnvironment
from flare.gp import GaussianProcess
from flare.struc import Structure


def predict_on_atom(param: Tuple[Structure, int, GaussianProcess]) -> (
        'np.ndarray', 'np.ndarray'):
    """
    Return the forces/std. dev. uncertainty associated with an individual atom
    in a structure, without necessarily having cast it to a chemical
    environment. In order to work with other functions,
    all arguments are passed in as a tuple.

    :param param: tuple of FLARE Structure, atom index, and Gaussian Process
        object
    :type param: Tuple(Structure, integer, GaussianProcess)
    :return: 3-element force array and associated uncertainties
    :rtype: (np.ndarray, np.ndarray)
    """
    # Unpack the input tuple, convert a chemical environment
    structure, atom, gp = param
    # Obtain the associated chemical environment
    chemenv = AtomicEnvironment(structure, atom, gp.cutoffs, gp.hyps_mask)
    components = []
    stds = []
    # predict force components and standard deviations
    for i in range(3):
        force, var = gp.predict(chemenv, i + 1)
        components.append(float(force))
        stds.append(np.sqrt(np.abs(var)))

    return np.array(components), np.array(stds)


def predict_on_atom_en(param: Tuple[Structure, int, GaussianProcess]) -> (
        'np.ndarray', 'np.ndarray', float):
    """
    Return the forces/std. dev. uncertainty / energy associated with an
    individual atom in a structure, without necessarily having cast it to a
    chemical environment. In order to work with other functions,
    all arguments are passed in as a tuple.

    :param param: tuple of FLARE Structure, atom index, and Gaussian Process
        object
    :type param: Tuple(Structure, integer, GaussianProcess)
    :return: 3-element force array, associated uncertainties, and local energy
    :rtype: (np.ndarray, np.ndarray, float)
    """
    # Unpack the input tuple, convert a chemical environment
    structure, atom, gp = param
    # Obtain the associated chemical environment
    chemenv = AtomicEnvironment(structure, atom, gp.cutoffs, gp.hyps_mask)
    comps = []
    stds = []
    # predict force components and standard deviations
    for i in range(3):
        force, var = gp.predict(chemenv, i + 1)
        comps.append(float(force))
        stds.append(np.sqrt(np.abs(var)))

    # predict local energy
    local_energy = gp.predict_local_energy(chemenv)
    return np.array(comps), np.array(stds), local_energy


def predict_on_structure(structure: Structure, gp: GaussianProcess,
                         n_cpus: int=None, write_to_structure: bool = True,
                         selective_atoms: List[int] = None,
                         skipped_atom_value = 0) \
        -> ('np.ndarray', 'np.ndarray'):
    """
    Return the forces/std. dev. uncertainty associated with each
    individual atom in a structure. Forces are stored directly to the
    structure and are also returned.

    :param structure: FLARE structure to obtain forces for, with N atoms
    :param gp: Gaussian Process model
    :param write_to_structure: Write results to structure's forces,
                            std attributes
    :param selective_atoms: Only predict on these atoms; e.g. [0,1,2] will
                                only predict and return for those atoms
    :param skipped_atom_value: What value to use for atoms that are skipped.
            Defaults to 0 but other options could be e.g. NaN. Will NOT
            write this to the structure if write_to_structure is True.
    :return: N x 3 numpy array of foces, Nx3 numpy array of uncertainties
    :rtype: (np.ndarray, np.ndarray)
    """
    # Loop through individual atoms, cast to atomic environments,
    # make predictions

    forces = np.zeros(shape=(structure.nat, 3))
    stds = np.zeros(shape=(structure.nat, 3))

    if selective_atoms:
        forces.fill(skipped_atom_value)
        stds.fill(skipped_atom_value)
    else:
        selective_atoms = []

    for n in range(structure.nat):
<<<<<<< HEAD
        chemenv = AtomicEnvironment(structure, n, gp.cutoffs, gp.hyps_mask)
=======

        # Skip the atoms which we aren't predicting on if
        # selective atoms is on
        if n not in selective_atoms and selective_atoms:
            continue

        chemenv = AtomicEnvironment(structure, n, gp.cutoffs)

>>>>>>> 321c4f87
        for i in range(3):
            force, var = gp.predict(chemenv, i + 1)
            forces[n][i] = float(force)
            stds[n][i] = float(np.sqrt(np.absolute(var)))

            if write_to_structure:
                structure.forces[n][i] = force
                structure.stds[n][i] = np.sqrt(np.abs(var))

    return forces, stds


def predict_on_structure_par(structure: Structure,
                             gp: GaussianProcess,
                             n_cpus: int = None,
                             write_to_structure: bool = True,
                             selective_atoms: List[int] = None,
                             skipped_atom_value = 0
                             ) -> (
        'np.ndarray', 'np.ndarray'):
    """
    Return the forces/std. dev. uncertainty associated with each
    individual atom in a structure. Forces are stored directly to the
    structure and are also returned.

    :param structure: FLARE structure to obtain forces for, with N atoms
    :param gp: Gaussian Process model
    :param n_cpus: Number of cores to parallelize over
    :param write_to_structure: Write results to structure's forces,
                            std attributes
    :param selective_atoms: Only predict on these atoms; e.g. [0,1,2] will
                                only predict and return for those atoms
    :param skipped_atom_value: What value to use for atoms that are skipped.
            Defaults to 0 but other options could be e.g. NaN. Will NOT
            write this to the structure if write_to_structure is True.
    :return: N x 3 array of forces, N x 3 array of uncertainties
    :rtype: (np.ndarray, np.ndarray)
    """
    # Just work in serial in the number of cpus is 1
<<<<<<< HEAD
    if n_cpus == 1:
        return predict_on_structure(structure, gp,n_cpus,write_to_structure)
=======
    if n_cpus is 1:
        return predict_on_structure(structure=structure,
                                    gp = gp,
                                    n_cpus=n_cpus,
                                    write_to_structure = write_to_structure,
                                    selective_atoms =selective_atoms,
                                    skipped_atom_value = skipped_atom_value)

    forces = np.zeros(shape=(structure.nat, 3))
    stds = np.zeros(shape=(structure.nat, 3))

    if selective_atoms:
        forces.fill(skipped_atom_value)
        stds.fill(skipped_atom_value)
    else:
        selective_atoms = []
>>>>>>> 321c4f87

    # Automatically detect number of cpus available
    if n_cpus is None:
        pool = mp.Pool(processes=mp.cpu_count())
    else:
        pool = mp.Pool(processes=n_cpus)

    # Parallelize over atoms in structure
    results = []
    for atom in range(structure.nat):
        # If selective atoms is on, skip ones that was skipped
        if atom not in selective_atoms and selective_atoms:
            # Keep length of results equal to nat
            results.append(None)
            continue
        results.append(pool.apply_async(predict_on_atom,
                                        args=[(structure, atom, gp)]))
    pool.close()
    pool.join()


    for i in range(structure.nat):
        if i not in selective_atoms:
            continue
        r = results[i].get()
        forces[i] = r[0]
        stds[i] = r[1]
        if write_to_structure:
            structure.forces[i] = r[0]
            structure.stds[i] = r[1]

    return forces, stds


def predict_on_structure_en(structure: Structure, gp: GaussianProcess,
                            n_cpus: int = None,
                            write_to_structure: bool=True,
                            selective_atoms: List[int] = None,
                            skipped_atom_value = 0 ) -> (
        'np.ndarray', 'np.ndarray', 'np.ndarray'):
    """
    Return the forces/std. dev. uncertainty / local energy associated with each
    individual atom in a structure. Forces are stored directly to the
    structure and are also returned.

    :param structure: FLARE structure to obtain forces for, with N atoms
    :param gp: Gaussian Process model
    :param n_cpus: Dummy parameter passed as an argument to allow for
        flexibility when the callable may or may not be parallelized
    :return: N x 3 array of forces, N x 3 array of uncertainties,
        N-length array of energies
    :rtype: (np.ndarray, np.ndarray, np.ndarray)
    """
    # Set up local energy array
    local_energies = np.zeros(structure.nat)
    forces = np.zeros(shape=(structure.nat, 3))
    stds = np.zeros(shape=(structure.nat, 3))

    if selective_atoms:
        forces.fill(skipped_atom_value)
        stds.fill(skipped_atom_value)
        local_energies.fill(skipped_atom_value)
    else:
        selective_atoms = []

    # Loop through atoms in structure and predict forces, uncertainties,
    # and energies
    for n in range(structure.nat):
<<<<<<< HEAD
        chemenv = AtomicEnvironment(structure, n, gp.cutoffs, gp.hyps_mask)
=======

        if selective_atoms and n not in selective_atoms:
            continue

        chemenv = AtomicEnvironment(structure, n, gp.cutoffs)
>>>>>>> 321c4f87
        for i in range(3):
            force, var = gp.predict(chemenv, i + 1)
            forces[n][i] = float(force)
            stds[n][i] = np.sqrt(np.abs(var))

        if write_to_structure:
            structure.forces[n][i] = float(force)
            structure.stds[n][i] = np.sqrt(np.abs(var))

        local_energies[n] = gp.predict_local_energy(chemenv)

    return forces, stds, local_energies


def predict_on_structure_par_en(structure: Structure, gp: GaussianProcess,
                                n_cpus: int = None,
                                write_to_structure: bool = True,
                                selective_atoms: List[int] = None,
                                skipped_atom_value = 0) -> (
        'np.ndarray', 'np.ndarray', 'np.ndarray'):
    """
    Return the forces/std. dev. uncertainty / local energy associated with each
    individual atom in a structure, parallelized over atoms. Forces are
    stored directly to the structure and are also returned.

    :param structure: FLARE structure to obtain forces for, with N atoms
    :param gp: Gaussian Process model
    :param n_cpus: Number of cores to parallelize over
    :return: N x 3 array of forces, N x 3 array of uncertainties,
        N-length array of energies
    :rtype: (np.ndarray, np.ndarray, np.ndarray)
    """
<<<<<<< HEAD
    # Work in serial if the number of cpus is 1
    if n_cpus == 1:
        predict_on_structure_en(structure, gp)
=======
>>>>>>> 321c4f87

    local_energies = np.zeros(structure.nat)
    forces = np.zeros(shape=(structure.nat, 3))
    stds = np.zeros(shape=(structure.nat, 3))

    if selective_atoms:
        forces.fill(skipped_atom_value)
        stds.fill(skipped_atom_value)
        local_energies.fill(skipped_atom_value)
    else:
        selective_atoms = []

    # Work in serial if the number of cpus is 1
    if n_cpus is 1:
        return predict_on_structure_en(structure, gp,
                                       write_to_structure=write_to_structure,
                                       selective_atoms=selective_atoms,
                                       skipped_atom_value=skipped_atom_value)

    if n_cpus is None:
        pool = mp.Pool(processes=mp.cpu_count())
    else:
        pool = mp.Pool(processes=n_cpus)

    results = []
    # Parallelize over atoms in structure
    for atom_i in range(structure.nat):

        if atom_i not in selective_atoms and selective_atoms:
            results.append(None)
            continue

        results.append(pool.apply_async(predict_on_atom_en,
                                        args=[(structure, atom_i, gp)]))
    pool.close()
    pool.join()

    # Compile results
    for i in range(structure.nat):

        if i not in selective_atoms and selective_atoms:
            continue

        r = results[i].get()
        forces[i][:] =r[0]
        stds[i][:] = r[1]
        local_energies[i] = r[2]

        if write_to_structure:
            structure.forces[i] = forces[i]
            structure.stds[i] = stds[i]

    return forces, stds, local_energies<|MERGE_RESOLUTION|>--- conflicted
+++ resolved
@@ -107,18 +107,14 @@
         selective_atoms = []
 
     for n in range(structure.nat):
-<<<<<<< HEAD
-        chemenv = AtomicEnvironment(structure, n, gp.cutoffs, gp.hyps_mask)
-=======
 
         # Skip the atoms which we aren't predicting on if
         # selective atoms is on
         if n not in selective_atoms and selective_atoms:
             continue
 
-        chemenv = AtomicEnvironment(structure, n, gp.cutoffs)
-
->>>>>>> 321c4f87
+        chemenv = AtomicEnvironment(structure, n, gp.cutoffs, gp.hyps_mask)
+
         for i in range(3):
             force, var = gp.predict(chemenv, i + 1)
             forces[n][i] = float(force)
@@ -158,11 +154,7 @@
     :rtype: (np.ndarray, np.ndarray)
     """
     # Just work in serial in the number of cpus is 1
-<<<<<<< HEAD
     if n_cpus == 1:
-        return predict_on_structure(structure, gp,n_cpus,write_to_structure)
-=======
-    if n_cpus is 1:
         return predict_on_structure(structure=structure,
                                     gp = gp,
                                     n_cpus=n_cpus,
@@ -178,7 +170,6 @@
         stds.fill(skipped_atom_value)
     else:
         selective_atoms = []
->>>>>>> 321c4f87
 
     # Automatically detect number of cpus available
     if n_cpus is None:
@@ -247,15 +238,12 @@
     # Loop through atoms in structure and predict forces, uncertainties,
     # and energies
     for n in range(structure.nat):
-<<<<<<< HEAD
+
+        if selective_atoms and n not in selective_atoms:
+            continue
+
         chemenv = AtomicEnvironment(structure, n, gp.cutoffs, gp.hyps_mask)
-=======
-
-        if selective_atoms and n not in selective_atoms:
-            continue
-
-        chemenv = AtomicEnvironment(structure, n, gp.cutoffs)
->>>>>>> 321c4f87
+
         for i in range(3):
             force, var = gp.predict(chemenv, i + 1)
             forces[n][i] = float(force)
@@ -288,12 +276,12 @@
         N-length array of energies
     :rtype: (np.ndarray, np.ndarray, np.ndarray)
     """
-<<<<<<< HEAD
     # Work in serial if the number of cpus is 1
     if n_cpus == 1:
-        predict_on_structure_en(structure, gp)
-=======
->>>>>>> 321c4f87
+        predict_on_structure_en(structure, gp,
+                                n_cpus, write_to_structure,
+                                selective_atoms,
+                                skipped_atom_value)
 
     local_energies = np.zeros(structure.nat)
     forces = np.zeros(shape=(structure.nat, 3))
