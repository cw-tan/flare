--- conflicted
+++ resolved
@@ -267,13 +267,6 @@
             force, var = gp.predict(chemenv, i + 1)
             forces[n][i] = float(force)
             stds[n][i] = np.sqrt(np.abs(var))
-<<<<<<< HEAD
-        local_energies[n] = gp.predict_local_energy(chemenv)
-
-    structure.forces = forces
-    structure.stds = stds
-
-=======
 
         if write_to_structure:
             structure.forces[n][i] = float(force)
@@ -281,7 +274,6 @@
 
         local_energies[n] = gp.predict_local_energy(chemenv)
 
->>>>>>> 9c81b2ca
     return forces, stds, local_energies
 
 
@@ -349,14 +341,6 @@
             continue
 
         r = results[i].get()
-<<<<<<< HEAD
-        forces[i] = r[0]
-        stds[i] = r[1]
-        local_energies[i] = r[2]
-
-    structure.forces = forces
-    structure.stds = stds
-=======
         forces[i][:] =r[0]
         stds[i][:] = r[1]
         local_energies[i] = r[2]
@@ -364,6 +348,5 @@
         if write_to_structure:
             structure.forces[i] = forces[i]
             structure.stds[i] = stds[i]
->>>>>>> 9c81b2ca
 
     return forces, stds, local_energies