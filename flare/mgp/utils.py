--- conflicted
+++ resolved
@@ -47,7 +47,6 @@
         hyps = [GP.hyps[0], GP.hyps[1], GP.hyps[-1]]
         hyps_mask = None
     return (kernel, efk, cutoffs, hyps, hyps_mask)
-<<<<<<< HEAD
 
 
 def get_3bkernel(GP):
@@ -87,73 +86,6 @@
 
     return (kernel, efk, cutoffs, hyps, hyps_mask)
 
-=======
->>>>>>> 1d97cebe
-
-def en_kern_vec(training_data, x: AtomicEnvironment,
-                energy_force_kernel, hyps, cutoffs, hyps_mask=None):
-    """Compute the vector of energy/force kernels between an atomic \
-ronment and the environments in the training set."""
-
-<<<<<<< HEAD
-    ds = [1, 2, 3]
-    size = len(training_data) * 3
-    k_v = np.zeros(size, )
-
-    for m_index in range(size):
-        x_2 = training_data[int(math.floor(m_index / 3))]
-        d_2 = ds[m_index % 3]
-        if (hyps_mask is None):
-            k_v[m_index] = energy_force_kernel(x_2, x, d_2,
-                                               hyps, cutoffs)
-        else:
-            k_v[m_index] = energy_force_kernel(x_2, x, d_2,
-                                               hyps, cutoffs,
-                                               hyps_mask=hyps_mask)
-
-    return k_v
-=======
-def get_3bkernel(GP):
->>>>>>> 1d97cebe
-
-    if 'mc' in GP.kernel_name:
-        kernel, _, _, efk = stks('3mc', GP.multihyps)
-    else:
-        kernel, _, _, efk = stks('3', GP.multihyps)
-
-    base = 0
-    for t in ['two', '2']:
-        if t in GP.kernel_name:
-            base = 2
-
-    cutoffs = np.copy(GP.cutoffs)
-
-    original_hyps = np.copy(GP.hyps)
-    if (GP.multihyps is True):
-        o_hyps_mask = GP.hyps_mask
-        if ('map' in o_hyps_mask.keys()):
-            ori_hyps = o_hyps_mask['original']
-            hm = o_hyps_mask['map']
-            for i, h in enumerate(original_hyps):
-                ori_hyps[hm[i]]=h
-        else:
-            ori_hyps = original_hyps
-        n2b = o_hyps_mask['nbond']
-        n3b = o_hyps_mask['ntriplet']
-        hyps = ori_hyps[n2b*2:]
-        hyps_mask = {'ntriplet':n3b,'nbond':0,
-                'nspec':o_hyps_mask['nspec'],
-                'spec_mask':o_hyps_mask['spec_mask'],
-                'triplet_mask': o_hyps_mask['triplet_mask']}
-    else:
-        hyps = [GP.hyps[0+base], GP.hyps[1+base], GP.hyps[-1]]
-        hyps_mask = None
-
-<<<<<<< HEAD
-=======
-    return (kernel, efk, cutoffs, hyps, hyps_mask)
->>>>>>> 1d97cebe
-
 
 def get_l_bound(curr_l_bound, structure, two_d=False):
     positions = structure.positions
