import warnings
import numpy as np

from numpy import array
from numba import njit
from math import exp, floor
from typing import Callable

from flare.env import AtomicEnvironment
from flare.kernels.cutoffs import quadratic_cutoff
from flare.kernels.utils import str_to_kernel_set
from flare.parameters import Parameters

from flare.mgp.grid_kernels_3b import grid_kernel, grid_kernel_sephyps


def str_to_mapped_kernel(name: str, component: str = "mc",
                         hyps_mask: dict = None):
    """
    Return kernels and kernel gradient function based on a string.
    If it contains 'sc', it will use the kernel in sc module;
    otherwise, it uses the kernel in mc_simple;
    if sc is not included and multihyps is True,
    it will use the kernel in mc_sephyps module.
    Otherwise, it will use the kernel in the sc module.

    Args:

    name (str): name for kernels. example: "2+3mc"
    multihyps (bool, optional): True for using multiple hyperparameter groups

    :return: mapped kernel function, kernel gradient, energy kernel,
             energy_and_force kernel

    """

    multihyps = True
    if hyps_mask is None:
        multihyps = False
    elif hyps_mask['nspecie'] == 1:
        multihyps = False

    # b2 = Two body in use, b3 = Three body in use
    b2 = False
    many = False
    b3 = False
    for s in ['3', 'three']:
        if s in name.lower() or s == name.lower():
            b3 = True

    if b3:
         if multihyps:
             return grid_kernel_sephyps, None, None, None
         else:
             return grid_kernel, None, None, None
    else:
        warnings.Warn(NotImplemented("mapped kernel for two-body and manybody kernels "
                                  "are not implemented"))
        return None

def get_kernel_term(kernel_name, component, hyps_mask, hyps, grid_kernel=False):
    """
    Args
        term (str): 'twobody' or 'threebody'
    """
    if grid_kernel:
        stks = str_to_mapped_kernel
        kernel_name_list = kernel_name
    else:
        stks = str_to_kernel_set
        kernel_name_list = [kernel_name] 

    kernel, _, ek, efk = stks(kernel_name_list, component, hyps_mask)

    # hyps_mask is modified here
    hyps, cutoffs, hyps_mask = Parameters.get_component_mask(hyps_mask, kernel_name, hyps=hyps)

    return (kernel, ek, efk, cutoffs, hyps, hyps_mask)



@njit
def get_bonds(ctype, etypes, bond_array):
    exist_species = []
    bond_lengths = []
    bond_dirs = []
    for i in range(len(bond_array)):
        bond = bond_array[i]
        if ctype <= etypes[i]:
            spc = [ctype, etypes[i]]
            b_dir = bond[1:]
        else:
            spc = [etypes[i], ctype]
            b_dir = bond[1:]

        if spc in exist_species:
            ind = exist_species.index(spc)
            bond_lengths[ind].append([bond[0]])
            bond_dirs[ind].append(b_dir)
        else:
            exist_species.append(spc)
            bond_lengths.append([[bond[0]]])
            bond_dirs.append([b_dir])
    return exist_species, bond_lengths, bond_dirs


@njit
def get_triplets(ctype, etypes, bond_array, cross_bond_inds,
                 cross_bond_dists, triplets):
    exist_species = []
    tris = []
    tri_dir = []

    for m in range(bond_array.shape[0]):
        r1 = bond_array[m, 0]
        c1 = bond_array[m, 1:]
        spc1 = etypes[m]

        for n in range(triplets[m]):
            ind1 = cross_bond_inds[m, m+n+1]
            r2 = bond_array[ind1, 0]
            c2 = bond_array[ind1, 1:]
            spc2 = etypes[ind1]

            c12 = np.sum(c1*c2)
            r12 = np.sqrt(r1**2 + r2**2 - 2*r1*r2*c12)

            spcs_list = [[ctype, spc1, spc2], [ctype, spc2, spc1]]
            for i in range(2):
                spcs = spcs_list[i]
                triplet = array([r2, r1, r12]) if i else array([r1, r2, r12])
                coord = c2 if i else c1 
                if spcs not in exist_species:
                    exist_species.append(spcs)
                    tris.append([triplet])
                    tri_dir.append([coord])
                else:
                    k = exist_species.index(spcs)
                    tris[k].append(triplet)
                    tri_dir[k].append(coord)

    return exist_species, tris, tri_dir
<<<<<<< HEAD
=======


@njit
def self_two_body_mc_en_jit(c2, etypes2,
                         grids, # (n_grids, 1)
                         sig, ls, r_cut, cutoff_func=quadratic_cutoff):

    kern = np.zeros(len(grids), dtype=np.float64)

    # pre-compute constants that appear in the inner loop
    sig2 = sig * sig
    # ls2 = 1 / (2 * ls * ls)

    fj, _ = cutoff_func(r_cut, grids[:, 0], 0)

    # C = 0
    kern += sig2 * fj ** 2 # (n_grids,)

    return kern
 

@njit
def self_three_body_mc_en_jit(c2, etypes2,
                         grids, # (n_grids, 3)
                         sig, ls, r_cut, cutoff_func=quadratic_cutoff):

    kern = np.zeros(len(grids), dtype=np.float64)

    ej1 = etypes2[0]
    ej2 = etypes2[1]

    # pre-compute constants that appear in the inner loop
    sig2 = sig * sig
    ls2 = 1 / (2 * ls * ls)

    f1, _ = cutoff_func(r_cut, grids[:, 0], 0)
    f2, _ = cutoff_func(r_cut, grids[:, 1], 0)
    f3, _ = cutoff_func(r_cut, grids[:, 2], 0)
    fj = f1 * f2 * f3 # (n_grids, )

    perm_list = get_permutations(c2, ej1, ej2)
    C = 0
    for perm in perm_list:
        perm_grids = np.take(grids, perm, axis=1)
        rij = grids - perm_grids
        C += np.sum(rij * rij, axis=1) # (n_grids, ) adding up three bonds

    kern += sig2 * np.exp(-C * ls2) * fj ** 2 # (n_grids,)

    return kern
       
>>>>>>> f6b54462
<|MERGE_RESOLUTION|>--- conflicted
+++ resolved
@@ -140,9 +140,6 @@
                     tri_dir[k].append(coord)
 
     return exist_species, tris, tri_dir
-<<<<<<< HEAD
-=======
-
 
 @njit
 def self_two_body_mc_en_jit(c2, etypes2,
@@ -192,5 +189,4 @@
     kern += sig2 * np.exp(-C * ls2) * fj ** 2 # (n_grids,)
 
     return kern
-       
->>>>>>> f6b54462
+       