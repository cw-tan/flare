--- conflicted
+++ resolved
@@ -15,7 +15,7 @@
 from flare.env import AtomicEnvironment
 from flare.gp import GaussianProcess
 from flare.kernels.utils import str_to_kernel_set
-from flare.utils.element_coder import NumpyEncoder
+from flare.utils.element_coder import NumpyEncoder, element_to_Z
 
 from flare.mgp.map2b import Map2body
 from flare.mgp.map3b import Map3body
@@ -40,17 +40,9 @@
         container_only (bool): if True: only build splines container
             (with no coefficients); if False: Attempt to build map immediately
         lmp_file_name (str): LAMMPS coefficient file name
-<<<<<<< HEAD
-
-    For `grid_params`, please set up the following keys and values
-    Args:
-        'two_body': if 2-body is present, set as a dictionary of parameters
-                    for 2-body mapping
-=======
-        n_cpus (int): Default None. Set to the number of cores needed for 
+        n_cpus (int): Default None. Set to the number of cores needed for
             parallelization. Used in the construction of the map.
         n_sample (int): Default 100. The batch size for building map. Not used now.
->>>>>>> 2d683633
 
     Examples:
 
@@ -61,39 +53,39 @@
     For `grid_params`, the following keys and values are allowed
 
     Args:
-        'two_body' (dict, optional): if 2-body is present, set as a dictionary 
+        'two_body' (dict, optional): if 2-body is present, set as a dictionary
             of parameters for 2-body mapping. Parameters see below.
         'three_body' (dict, optional): if 3-body is present, set as a dictionary
             of parameters for 3-body mapping. Parameters see below.
-        'load_grid' (str, optional): Default None. the path to the directory 
-            where the previously generated grids (``grid_*.npy``) are stored. 
+        'load_grid' (str, optional): Default None. the path to the directory
+            where the previously generated grids (``grid_*.npy``) are stored.
             If no path is specified, MGP will construct grids from scratch.
         'lower_bound_relax' (float, optional): Default 0.1. if 'lower_bound' is
-            set to 'auto' this value will be used as a relaxation of lower 
+            set to 'auto' this value will be used as a relaxation of lower
             bound. (see below the description of 'lower_bound')
- 
+
     For two/three body parameter dictionary, the following keys and values are allowed
 
     Args:
-        'grid_num' (list): a list of integers, the number of grid points for 
-            interpolation. The larger the number, the better the approximation 
-            of MGP is compared with GP. 
-        'lower_bound' (str or list, optional): Default 'auto', the lower bound 
-            of the spline interpolation will be searched. First, search the 
+        'grid_num' (list): a list of integers, the number of grid points for
+            interpolation. The larger the number, the better the approximation
+            of MGP is compared with GP.
+        'lower_bound' (str or list, optional): Default 'auto', the lower bound
+            of the spline interpolation will be searched. First, search the
             training set of GP and find the minimal interatomic distance r_min.
-            Then, the ``lower_bound = r_min - lower_bound_relax``. The user 
+            Then, the ``lower_bound = r_min - lower_bound_relax``. The user
             can set their own lower_bound, of the same shape as 'grid_num'.
             E.g. for threebody, the customized lower bound can be set as
             [1.2, 1.2, 1.2].
         'upper_bound' (str or list, optional): Default 'auto', the upper bound
-            of the spline interpolation will be the cutoffs of GP. The user 
+            of the spline interpolation will be the cutoffs of GP. The user
             can set their own upper_bound, of the same shape as 'grid_num'.
             E.g. for threebody, the customized lower bound can be set as
             [3.5, 3.5, 3.5].
         'svd_rank' (int, optional): Default 'auto'. If the variance mapping is
             needed, it is set as the rank of the mapping. 'auto' uses full
-            rank, which is the smaller one between the total number of grid 
-            points and training set size. i.e. 
+            rank, which is the smaller one between the total number of grid
+            points and training set size. i.e.
             ``full_rank = min(np.prod(grid_num), 3 * N_train)``
     '''
 
@@ -119,21 +111,19 @@
         self.hyps_mask = None
         self.cutoffs = None
 
+        for i, ele in enumerate(species_list):
+            if isinstance(ele, str):
+                self.species_list[i] = element_to_Z(ele)
+
         if (GP is not None):
             self.hyps_mask = GP.hyps_mask
             self.cutoffs = GP.cutoffs
 
-<<<<<<< HEAD
         if 'load_grid' not in grid_params:
             grid_params['load_grid']= None
         if 'update' not in grid_params:
             grid_params['update'] = False
         if 'lower_bound_relax' not in grid_params:
-=======
-        if 'load_grid' not in grid_params.keys():
-            grid_params['load_grid'] = None
-        if 'lower_bound_relax' not in grid_params.keys():
->>>>>>> 2d683633
             grid_params['lower_bound_relax'] = 0.1
 
         self.maps = {}
