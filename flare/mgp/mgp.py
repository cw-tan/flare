import time
import math
import numpy as np
from scipy.linalg import solve_triangular
import multiprocessing as mp
import subprocess
import os

from flare import gp, struc, kernels
from flare.env import AtomicEnvironment
from flare.gp import GaussianProcess
from flare.kernels import two_body, three_body, two_plus_three_body,\
    two_body_jit
from flare.cutoffs import quadratic_cutoff
from flare.mc_simple import two_body_mc, three_body_mc, two_plus_three_body_mc
import flare.mgp.utils as utils
from flare.mgp.utils import get_bonds, get_triplets, self_two_body_mc_jit, \
    self_three_body_mc_jit
from flare.mgp.splines_methods import PCASplines, CubicSpline


class MappedGaussianProcess:
    '''
    Build Mapped Gaussian Process (MGP) and automatically save coefficients for LAMMPS pair style.
    :param: hyps: GP hyps
    :param: cutoffs: GP cutoffs
    :param: struc_params : information of training data
    :param: grid_params : setting of grids for mapping
    :param: mean_only : if True: only build mapping for mean (force)
    :param: container_only : if True: only build splines container (with no coefficients)
    :param: GP: None or a GaussianProcess object. If input a GP, then build mapping when creating MappedGaussianProcess object
    :param: lmp_file_name : lammps coefficient file name
    Examples:
    
    >>> struc_params = {'species': [0, 1],
                        'cube_lat': cell, # should input the cell matrix
                        'mass_dict': {'0': 27 * unit, '1': 16 * unit}}
    >>> grid_params =  {'bounds_2': [[1.2], [3.5]], 
                                    # [[lower_bound], [upper_bound]]
                        'bounds_3': [[1.2, 1.2, 0], [3.5, 3.5, np.pi]],
                                    # [[lower,lower,0],[upper,upper,np.pi]]
                        'grid_num_2': 64,
                        'grid_num_3': [16, 16, 16],
                        'svd_rank_2': 64,
                        'svd_rank_3': 16**3,
                        'bodies': [2, 3],
                        'update': True, # if True: accelerating grids 
                                        # generating by saving intermediate 
                                        # coeff when generating grids
                        'load_grid': None}
    '''

    def __init__(self, hyps, cutoffs, grid_params: dict, struc_params: dict, 
                 mean_only=False, container_only=True, GP=None, 
                 lmp_file_name='lmp.mgp'):

        self.hyps = hyps
        self.cutoffs = cutoffs
        self.grid_params = grid_params
        self.struc_params = struc_params
        self.bodies = grid_params['bodies']
        self.grid_num_2 = grid_params['grid_num_2']
        self.bounds_2 = grid_params['bounds_2']
        self.grid_num_3 = grid_params['grid_num_3']
        self.bounds_3 = grid_params['bounds_3']

        self.svd_rank_2 = grid_params['svd_rank_2']
        self.svd_rank_3 = grid_params['svd_rank_3']
        self.update = grid_params['update']
        self.mean_only = mean_only
        self.lmp_file_name = lmp_file_name

        self.build_bond_struc(struc_params)
        self.maps_2 = []
        self.maps_3 = []
        self.build_map_container()

        if not container_only and (GP is not None) and (len(GP.training_data) > 0):
            self.build_map(GP)

    def build_map_container(self):
        '''
        construct an empty spline container without coefficients
        '''
        if 2 in self.bodies:
            for b_struc in self.bond_struc[0]:
                map_2 = Map2body(self.grid_num_2, self.bounds_2, self.cutoffs,
                                 b_struc, self.bodies, self.svd_rank_2, 
                                 self.mean_only)
                self.maps_2.append(map_2)
        if 3 in self.bodies:
            for b_struc in self.bond_struc[1]:
                map_3 = Map3body(self.grid_num_3, self.bounds_3, self.cutoffs,
                                 b_struc, self.bodies, self.svd_rank_3,
                                 self.mean_only, 
                                 self.grid_params['load_grid'],
                                 self.update)
                self.maps_3.append(map_3)
    
    def build_map(self, GP):
        '''
        generate/load grids and get spline coefficients
        '''
        for map_2 in self.maps_2:
            map_2.build_map(GP)
        for map_3 in self.maps_3:
            map_3.build_map(GP)

        # write to lammps pair style coefficient file
        self.write_lmp_file(self.lmp_file_name)

    def build_bond_struc(self, struc_params):

        '''
        build a bond structure, used in grid generating
        '''

        cutoff = np.min(self.cutoffs)
        cell = struc_params['cube_lat']
        mass_dict = struc_params['mass_dict']
        species_list = struc_params['species']
        N_spc = len(species_list)

        # ------------------- 2 body (2 atoms (1 bond) config) ---------------
        bodies = 2
        bond_struc_2 = []
        spc_2 = []
        for spc1_ind, spc1 in enumerate(species_list):
            for spc2 in species_list[spc1_ind:]:
                species = [spc1, spc2]
                spc_2.append(species)
                positions = [[(i+1)/(bodies+1)*cutoff, 0, 0]
                             for i in range(bodies)]
                spc_struc = \
                    struc.Structure(cell, species, positions, mass_dict)
                spc_struc.coded_species = np.array(species)
                bond_struc_2.append(spc_struc)

        # ------------------- 3 body (3 atoms (1 triplet) config) -------------
        bodies = 3
        bond_struc_3 = []
        spc_3 = []
        for spc1_ind in range(N_spc):
            spc1 = species_list[spc1_ind]
            for spc2_ind in range(N_spc):  # (spc1_ind, N_spc):
                spc2 = species_list[spc2_ind]
                for spc3_ind in range(N_spc):  # (spc2_ind, N_spc):
                    spc3 = species_list[spc3_ind]
                    species = [spc1, spc2, spc3]
                    spc_3.append(species)
                    positions = [[(i+1)/(bodies+1)*cutoff, 0, 0]
                                 for i in range(bodies)]
                    spc_struc = struc.Structure(cell, species, positions,
                                                mass_dict)
                    spc_struc.coded_species = np.array(species)
                    bond_struc_3.append(spc_struc)
#                    if spc1 != spc2:
#                        species = [spc2, spc3, spc1]
#                        spc_3.append(species)
#                        positions = [[(i+1)/(bodies+1)*cutoff, 0, 0] \
#                                    for i in range(bodies)]
#                        spc_struc = struc.Structure(cell, species, positions,
#                                                    mass_dict)
#                        spc_struc.coded_species = np.array(species)
#                        bond_struc_3.append(spc_struc)
#                    if spc2 != spc3:
#                        species = [spc3, spc1, spc2]
#                        spc_3.append(species)
#                        positions = [[(i+1)/(bodies+1)*cutoff, 0, 0] \
#                                    for i in range(bodies)]
#                        spc_struc = struc.Structure(cell, species, positions,
#                                                    mass_dict)
#                        spc_struc.coded_species = np.array(species)
#                        bond_struc_3.append(spc_struc)

        self.bond_struc = [bond_struc_2, bond_struc_3]
        self.spcs = [spc_2, spc_3]

    def predict(self, atom_env: AtomicEnvironment, mean_only: bool=False):
        '''
        predict force and variance for given atomic environment
        :param atom_env: atomic environment (with a center atom and its neighbors)
        :param mean_only: if True: only predict force (variance is always 0)
        '''
        if self.mean_only:  # if not build mapping for var
            mean_only = True

        # ---------------- predict for two body -------------------
        f2 = kern2 = v2 = 0
        if 2 in self.bodies:
            sig2, ls2 = self.hyps[:2]
            r_cut2 = self.cutoffs[0]

            f2, kern2, v2 = \
                self.predict_multicomponent(atom_env, sig2, ls2, r_cut2,
                                            self.get_2body_comp, self.spcs[0],
                                            self.maps_2, mean_only)

        # ---------------- predict for three body -------------------
        f3 = kern3 = v3 = 0
        if 3 in self.bodies:
            sig3, ls3, _ = self.hyps[-3:]
            r_cut3 = self.cutoffs[1]

            f3, kern3, v3 = \
                self.predict_multicomponent(atom_env, sig3, ls3, r_cut3,
                                            self.get_3body_comp, self.spcs[1],
                                            self.maps_3, mean_only)

        f = f2 + f3
        v = kern2 + kern3 - np.sum((v2 + v3)**2, axis=0)
        return f, v

    def get_2body_comp(self, atom_env, sig, ls, r_cut):
        '''
        get bonds grouped by species
        '''
        bond_array_2 = atom_env.bond_array_2
        ctype = atom_env.ctype
        etypes = atom_env.etypes

        kern2 = np.zeros(3)
        for d in range(3):
            kern2[d] = \
                self_two_body_mc_jit(bond_array_2, ctype, etypes, d+1, sig, ls,
                                     r_cut, quadratic_cutoff)

        spcs, comp_r, comp_xyz = get_bonds(ctype, etypes, bond_array_2)
        return kern2, spcs, comp_r, comp_xyz

    def get_3body_comp(self, atom_env, sig, ls, r_cut):
        '''
        get triplets and grouped by species 
        '''
        bond_array_3 = atom_env.bond_array_3
        cross_bond_inds = atom_env.cross_bond_inds
        cross_bond_dists = atom_env.cross_bond_dists
        triplets = atom_env.triplet_counts
        ctype = atom_env.ctype
        etypes = atom_env.etypes

#        kern3 = np.zeros(3)
#        for d in range(3):
#            kern3[d] = self_three_body_mc_jit(bond_array_3, cross_bond_inds,
#                    cross_bond_dists, triplets, ctype, etypes, d+1, sig, ls,
#                    r_cut, quadratic_cutoff)

        kern3_gp = np.zeros(3)
        for d in range(3):
            kern3_gp[d] = three_body_mc(atom_env, atom_env, d+1, d+1,
                                        self.hyps[-3:], self.cutoffs)

        spcs, comp_r, comp_xyz = \
            get_triplets(ctype, etypes, bond_array_3,
                         cross_bond_inds, cross_bond_dists, triplets)
        return kern3_gp, spcs, comp_r, comp_xyz

    def predict_multicomponent(self, atom_env, sig, ls, r_cut, get_comp,
                               spcs_list, mappings, mean_only):
        '''
        Add up results from `predict_component` to get the total contribution 
        of all species
        '''
        f_spcs = 0
        v_spcs = 0

        kern, spcs, comp_r, comp_xyz = get_comp(atom_env, sig, ls, r_cut)

        # predict for each species
        for i, spc in enumerate(spcs):
            lengths = np.array(comp_r[i])
            xyzs = np.array(comp_xyz[i])
            map_ind = spcs_list.index(spc)
            f, v = self.predict_component(lengths, xyzs, mappings[map_ind],
                                          mean_only)
            print(spc, f)
            f_spcs += f
            v_spcs += v

        return f_spcs, kern, v_spcs

    def predict_component(self, lengths, xyzs, mapping, mean_only):
        '''
        predict force and variance contribution of one component
        '''
        lengths = np.array(lengths)
        xyzs = np.array(xyzs)

        # predict mean
        f_0 = mapping.mean(lengths)
        f_d = np.diag(f_0) @ xyzs
        f = np.sum(f_d, axis=0)

        # predict var
        v = np.zeros(3)
        if not mean_only:
            v_0 = mapping.var(lengths)
            v_d = v_0 @ xyzs
            v = mapping.var.V @ v_d
        return f, v

    def write_two_body(self, f):
        a = self.bounds_2[0][0]
        b = self.bounds_2[1][0]
        order = self.grid_num_2

        for ind, spc in enumerate(self.spcs[0]):
            coefs_2 = self.maps_2[ind].mean.__coeffs__

            elem1 = spc[0]
            elem2 = spc[1]
            header_2 = '{elem1} {elem2} {a} {b} {order}\n'\
                .format(elem1=elem1, elem2=elem2, a=a, b=b, order=order)
            f.write(header_2)

            for c, coef in enumerate(coefs_2):
                f.write('{:.10e} '.format(coef))
                if c % 5 == 4 and c != len(coefs_2)-1:
                    f.write('\n')

            f.write('\n')

    def write_three_body(self, f):
        a = self.bounds_3[0]
        b = self.bounds_3[1] 
        order = self.grid_num_3 

        for ind, spc in enumerate(self.spcs[1]):
            coefs_3 = self.maps_3[ind].mean.__coeffs__

            elem1 = spc[0]
            elem2 = spc[1]
            elem3 = spc[2]

            header_3 = '{elem1} {elem2} {elem3} {a1} {a2} {a3} {b1}'\
                       ' {b2} {b3:.10e} {order1} {order2} {order3}\n'\
                .format(elem1=elem1, elem2=elem2, elem3=elem3,
                        a1=a[0], a2=a[1], a3=a[2],
                        b1=b[0], b2=b[1], b3=b[2],
                        order1=order[0], order2=order[1], order3=order[2])
            f.write(header_3)

            n = 0
            for i in range(coefs_3.shape[0]):
                for j in range(coefs_3.shape[1]):
                    for k in range(coefs_3.shape[2]):
                        coef = coefs_3[i, j, k]
                        f.write('{:.10e} '.format(coef))
                        if n % 5 == 4:
                            f.write('\n')
                        n += 1

            f.write('\n')


    def write_lmp_file(self, lammps_name):
        '''
        write the coefficients to a file that can be used by lammps pair style
        '''

        # write header
        f = open(lammps_name, 'w')

        header_comment = '''# #2bodyarray #3bodyarray
        # elem1 elem2 a b order
        '''
        f.write(header_comment)

        twobodyarray = len(self.spcs[0])
        threebodyarray = len(self.spcs[1])
        header = '\n{} {}\n'.format(twobodyarray, threebodyarray)
        f.write(header)

        # write two body
        if twobodyarray > 0:
            self.write_two_body(f)

        # write three body
        if threebodyarray > 0:
            self.write_three_body(f)

        f.close()


class Map2body:
    def __init__(self, grid_num, bounds, cutoffs, bond_struc, bodies='2',
                 svd_rank=0, mean_only=False):
        '''
        Build 2-body MGP
        '''

        self.grid_num = grid_num
        self.l_bounds, self.u_bounds = bounds
        self.cutoffs = cutoffs
        self.bond_struc = bond_struc
        self.species = bond_struc.coded_species
        self.bodies = bodies
        self.svd_rank = svd_rank
        self.mean_only = mean_only

        self.build_map_container()

    def GenGrid(self, GP, processes=mp.cpu_count()):

        '''
        generate grid data of mean prediction and L^{-1}k* for each triplet
         implemented in a parallelized style
        '''

        # ------ change GP kernel to 2 body ------
        original_kernel = GP.kernel
        GP.kernel = two_body_mc
        original_cutoffs = np.copy(GP.cutoffs)
        GP.cutoffs = [GP.cutoffs[0]]
        original_hyps = np.copy(GP.hyps)
        GP.hyps = [GP.hyps[0], GP.hyps[1], GP.hyps[-1]]

        # ------ construct grids ------
        nop = self.grid_num
        bond_lengths = np.linspace(self.l_bounds[0], self.u_bounds[0], nop)
        bond_means = np.zeros([nop])
        bond_vars = np.zeros([nop, len(GP.alpha)])
        env12 = AtomicEnvironment(self.bond_struc, 0, self.cutoffs)

        pool_list = [(i, bond_lengths, GP, env12)
                     for i in range(nop)]
        pool = mp.Pool(processes=processes)
        A_list = pool.map(self._GenGrid_inner, pool_list)
        for p in range(nop):
            bond_means[p] = A_list[p][0]
            bond_vars[p, :] = A_list[p][1]
        pool.close()
        pool.join()

        # ------ change back original GP ------
        GP.cutoffs = original_cutoffs
        GP.hyps = original_hyps
        GP.kernel = original_kernel

        return bond_means, bond_vars

    def _GenGrid_inner(self, params):

        '''
        generate grid for each angle, used to parallelize grid generation
        '''
        b, bond_lengths, GP, env12 = params
        # nop = self.grid_num
        r = bond_lengths[b]
        env12.bond_array_2 = np.array([[r, 1, 0, 0]])

        k12_v = GP.get_kernel_vector(env12, 1)
        mean_diff = np.matmul(k12_v, GP.alpha)
        bond_means = mean_diff
        bond_vars = np.zeros(k12_v.shape)

        if not self.mean_only:
            v12_vec = solve_triangular(GP.l_mat, k12_v, lower=True)
            bond_vars = v12_vec

        return bond_means, bond_vars

    def build_map_container(self):

        '''
        build 1-d spline function for mean, 2-d for var
        '''
        self.mean = CubicSpline(self.l_bounds, self.u_bounds, 
                                orders=[self.grid_num])

        if not self.mean_only:
            self.var = PCASplines(self.l_bounds, self.u_bounds,
                                  orders=[self.grid_num],
                                  svd_rank=self.svd_rank)
        
    def build_map(self, GP):
        y_mean, y_var = self.GenGrid(GP)
        self.mean.set_values(y_mean)
        if not self.mean_only:
            self.var.set_values(y_var)



class Map3body:

    def __init__(self, grid_num, bounds, cutoffs, bond_struc, bodies='3',
            svd_rank=0, mean_only=False, load_grid=None, update=True):
        '''
        Build 3-body MGP
        '''

        self.grid_num = grid_num
        self.l_bounds, self.u_bounds = bounds
        self.cutoffs = cutoffs
        self.bond_struc = bond_struc
        self.species = bond_struc.coded_species
        self.bodies = bodies
        self.svd_rank = svd_rank
        self.mean_only = mean_only
        self.load_grid = load_grid
        self.update = update

<<<<<<< HEAD
        if not load_grid:
            y_mean, y_var = self.GenGrid(GP, bond_struc, update)
        else:
            y_mean = np.load(load_grid+'grid3_mean.npy')
            y_var = np.load(load_grid+'grid3_var.npy')
=======
        self.build_map_container()
>>>>>>> ae0c0ac9


    def GenGrid(self, GP, processes=mp.cpu_count()):

        '''
        generate grid data of mean prediction and L^{-1}k* for each triplet
         implemented in a parallelized style
        '''
        # ------ change GP kernel to 3 body ------
        original_kernel = GP.kernel
        original_hyps = np.copy(GP.hyps)
        GP.kernel = three_body_mc
        GP.hyps = GP.hyps[-3:]

        # ------ construct grids ------
        nop = self.grid_num[0]
        noa = self.grid_num[2]
        bond_lengths = np.linspace(self.l_bounds[0], self.u_bounds[0], nop)
        angles = np.linspace(self.l_bounds[2], self.u_bounds[2], noa)
        bond_means = np.zeros([nop, nop, noa])
        bond_vars = np.zeros([nop, nop, noa, len(GP.alpha)])
        env12 = AtomicEnvironment(self.bond_struc, 0, self.cutoffs)

        pool_list = [(i, angles[i], bond_lengths, GP, env12, self.update)\
                     for i in range(noa)]
        pool = mp.Pool(processes=processes)

        if self.update:
            if 'kv3' in os.listdir():
                subprocess.run(['rm', '-r', 'kv3'])
            subprocess.run(['mkdir', 'kv3'])
       
        A_list = pool.map(self._GenGrid_inner, pool_list)
        for a12 in range(noa):
            bond_means[:, :, a12] = A_list[a12][0]
            bond_vars[:, :, a12, :] = A_list[a12][1]
        pool.close()
        pool.join()

        # ------ change back to original GP ------
        GP.hyps = original_hyps
        GP.kernel = original_kernel
      
        # ------ save mean and var to file -------
        np.save('grid3_mean', bond_means)
        np.save('grid3_var', bond_vars)

        return bond_means, bond_vars

    def _GenGrid_inner(self, params):

        '''
        generate grid for each angle, used to parallelize grid generation
        '''
        a12, angle12, bond_lengths, GP, env12, update = params
        nop = self.grid_num[0]
        angle12 = angle12
        bond_means = np.zeros([nop, nop])
        bond_vars = np.zeros([nop, nop, len(GP.alpha)])

        # open saved k vector file, and write to new file
        if update:
            kv_filename = 'kv3/'+str(a12)
            size = len(GP.training_data) * 3
            new_kv_file = np.zeros((nop**2+1, size))
            new_kv_file[0,0] = size
            if str(a12)+'.npy' in os.listdir('kv3'):
                old_kv_file = np.load(kv_filename+'.npy') 
                last_size = int(old_kv_file[0,0])
                new_kv_file[:, :last_size] = old_kv_file
            else:
                last_size = 0
            ds = [1, 2, 3]

        for b1, r1 in enumerate(bond_lengths):
            r1 = bond_lengths[b1]
            for b2, r2 in enumerate(bond_lengths):
                x2 = r2 * np.cos(angle12)
                y2 = r2 * np.sin(angle12)
                r12 = np.linalg.norm(np.array([x2-r1, y2, 0]))

                env12.bond_array_3 = np.array([[r1, 1, 0, 0], [r2, 0, 0, 0]])
                env12.cross_bond_dists = np.array([[0, r12], [r12, 0]])

                # calculate kernel functions of those newly added training data
                if update:
                    k12_v = new_kv_file[1+b1*nop+b2, :]
                    for m_index in range(last_size, size):
                        x_2 = GP.training_data[int(math.floor(m_index / 3))]
                        d_2 = ds[m_index % 3]
                        k12_v[m_index] = GP.kernel(env12, x_2, 1, d_2,
                                               GP.hyps, GP.cutoffs)
                else:
                    k12_v = GP.get_kernel_vector(env12, 1)   

                if update:
                    new_kv_file[1+b1*nop+b2, :] = k12_v

                # calculate mean and var value for the mapping
                mean_diff = np.matmul(k12_v, GP.alpha)
                bond_means[b1, b2] = mean_diff

                if not self.mean_only:
                    v12_vec = solve_triangular(GP.l_mat, k12_v, lower=True)
                    bond_vars[b1, b2, :] = v12_vec

        # replace the old file with the new file
        if update:
            np.save(kv_filename, new_kv_file)

        return bond_means, bond_vars

    def build_map_container(self):

        '''
        build 3-d spline function for mean,
        3-d for the low rank approximation of L^{-1}k*
        '''

       # create spline interpolation class object
        nop = self.grid_num[0]
        noa = self.grid_num[2]
        self.mean = CubicSpline(self.l_bounds, self.u_bounds, 
                                orders=[nop, nop, noa])

        if not self.mean_only:
            self.var = PCASplines(self.l_bounds, self.u_bounds,
                                  orders=[nop, nop, noa],
                                  svd_rank=self.svd_rank)

    def build_map(self, GP):
        # Load grid or generate grid values
        if not self.load_grid:
            y_mean, y_var = self.GenGrid(GP)
        else:
            y_mean = np.load('grid3_mean.npy')
            y_var = np.load('grid3_var.npy')

        self.mean.set_values(y_mean)
        if not self.mean_only:
            self.var.set_values(y_var)
<|MERGE_RESOLUTION|>--- conflicted
+++ resolved
@@ -500,15 +500,7 @@
         self.load_grid = load_grid
         self.update = update
 
-<<<<<<< HEAD
-        if not load_grid:
-            y_mean, y_var = self.GenGrid(GP, bond_struc, update)
-        else:
-            y_mean = np.load(load_grid+'grid3_mean.npy')
-            y_var = np.load(load_grid+'grid3_var.npy')
-=======
         self.build_map_container()
->>>>>>> ae0c0ac9
 
 
     def GenGrid(self, GP, processes=mp.cpu_count()):
