--- conflicted
+++ resolved
@@ -116,22 +116,9 @@
                 self.coded_species.append(ele)
                 self.species_labels.append(Z_to_element(ele))
 
-<<<<<<< HEAD
-        if 'load_grid' not in grid_params:
-            grid_params['load_grid']= None
-        if 'update' not in grid_params:
-            grid_params['update'] = False
-        if 'lower_bound_relax' not in grid_params:
-            grid_params['lower_bound_relax'] = 0.1
-=======
-        if (GP is not None):
-            self.hyps_mask = GP.hyps_mask
-            self.cutoffs = GP.cutoffs
-
         self.load_grid = grid_params.get('load_grid', None)
         self.update = grid_params.get('update', False)
         self.lower_bound_relax = grid_params.get('lower_bound_relax', 0.1)
->>>>>>> 96997f54
 
         self.maps = {}
 
