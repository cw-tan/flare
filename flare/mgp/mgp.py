--- conflicted
+++ resolved
@@ -545,11 +545,7 @@
             k12_v_all = np.zeros([len(bond_lengths), size*3])
             for ibatch in range(nbatch):
                 s, e = block_id[ibatch]
-<<<<<<< HEAD
-                k12_v_all[:, 3*s:3*e] = k12_slice[ibatch].get()
-=======
                 k12_v_all[:, s*3:e*3] = k12_slice[ibatch].get()
->>>>>>> 8327df78
             pool.close()
             pool.join()
 
@@ -665,14 +661,8 @@
             ns = int(math.ceil(size/nsample))
             if (ns < processes):
                 nsample = int(math.ceil(size/processes))
-<<<<<<< HEAD
-                ns = int(math.ceil(size/self.nsample))
-=======
                 ns = int(math.ceil(size/nsample))
 
-            ns = int(math.ceil(size/nsample))
-
->>>>>>> 8327df78
             k12_slice = []
             print('before for', ns, nsample, time.time())
             for ibatch in range(ns):
