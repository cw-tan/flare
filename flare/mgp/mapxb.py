--- conflicted
+++ resolved
@@ -13,13 +13,7 @@
 from flare.gp_algebra import partition_vector, energy_force_vector_unit, \
     force_energy_vector_unit, energy_energy_vector_unit, force_force_vector_unit
 from flare.parameters import Parameters
-<<<<<<< HEAD
 from flare.kernels.utils import from_mask_to_args,
-=======
-from flare.kernels.utils import from_mask_to_args, str_to_kernel_set
-from flare.kernels.cutoffs import quadratic_cutoff
-from flare.utils.element_coder import Z_to_element, NumpyEncoder
->>>>>>> 4070fb53
 
 from flare.mgp.utils import get_bonds, get_triplets, get_triplets_en, \
     get_kernel_term, str_to_mapped_kernel
@@ -164,8 +158,8 @@
         self.auto_upper = (bounds[1] == 'auto')
 
         self.hyps_mask = None
-           
-        if not self.auto_lower and not self.auto_upper: 
+
+        if not self.auto_lower and not self.auto_upper:
             self.build_map_container()
 
 
@@ -424,8 +418,8 @@
                 min_dist = env.bond_array_2[0][0]
                 if min_dist < lower_bound:
                     lower_bound = min_dist
-               
-        return np.max(lower_bound - self.lower_bound_relax, 0) 
+
+        return np.max(lower_bound - self.lower_bound_relax, 0)
 
 
     def predict(self, lengths, xyzs, map_force, mean_only):
