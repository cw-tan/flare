--- conflicted
+++ resolved
@@ -78,49 +78,6 @@
             gp_hyps = self.gp_hyp_list[hyp_no-1][-1]
             gp_model.hyps = gp_hyps
 
-<<<<<<< HEAD
-        # build database
-        positions = self.gp_position_list[0]
-        forces = self.gp_force_list[0]
-        atoms = self.gp_atom_list[0]
-        species = self.gp_species_list[0]
-        struc_curr = struc.Structure(cell, species, positions)
-        gp_model.update_db(struc_curr, forces, custom_range=atoms)
-        gp_model.set_L_alpha()
-        print('gp db initialized. begin updating')
-
-        gp_model.l_bound = get_l_bound(10, struc_curr, True)
-       
-        # build gp in an update style
-        for ind, (positions, forces, atoms, _, species) in \
-            enumerate(zip(self.gp_position_list[1:call_no], 
-                self.gp_force_list[1:call_no],
-                self.gp_atom_list[1:call_no], self.gp_hyp_list[1:call_no],
-                self.gp_species_list[1:call_no])):
-
-            struc_curr = struc.Structure(cell, species, positions)
-            gp_model.l_bound = get_l_bound(gp_model.l_bound, struc_curr, True)
-            for atom in atoms:
-                env_curr = env.AtomicEnvironment(struc_curr, atom, gp_model.cutoffs)
-#                pred_f = np.zeros(3)
-#                pred_v = np.zeros(3)
-#                for d in range(3):
-#                    pred_f[d], pred_v[d] = gp_model.predict(env_curr, d+1)
-#                pred_std = np.sqrt(pred_v)
-#
-#                # discard those training point with low uncertainty
-#                if np.all(pred_std < gp_model.hyps[-1]*np.ones(3)):
-#                    continue
-
-                # update database
-                forces_curr = np.array(forces[atom])
-                gp_model.training_data.append(env_curr)
-                gp_model.training_labels.append(forces_curr)
-                gp_model.training_labels_np = gp_model.force_list_to_np(gp_model.training_labels)
-                gp_model.update_L_alpha() 
-
-        #gp_model.set_L_alpha()
-=======
         for (positions, forces, atoms, _, species) in \
             zip(self.gp_position_list[:call_no],
                 self.gp_force_list[:call_no],
@@ -132,7 +89,6 @@
             gp_model.update_db(struc_curr, forces, custom_range=atoms)
 
         gp_model.set_L_alpha()
->>>>>>> e7e325b6
 
         return gp_model
 
