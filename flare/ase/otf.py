--- conflicted
+++ resolved
@@ -90,10 +90,7 @@
             for atom in self.init_atoms:
                 self.observers[0][0].add_atom_info(atom, self.stds[atom])
             self.train()
-<<<<<<< HEAD
-=======
             self.observers[0][0].write_wall_time()
->>>>>>> 334b4a08
   
         if self.md_engine == 'NPT':
             if not self.initialized:
