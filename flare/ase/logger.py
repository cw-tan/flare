import numpy as np
import datetime
import time
import os

from ase.md import MDLogger
from ase import units

from flare.ase.calculator import FLARE_Calculator


class OTFLogger(MDLogger):

    def __init__(self, dyn, atoms, logfile, header=False, stress=False,
            peratom=False, mode="w", data_folder='otf_data', 
            data_in_logfile=False):

        super().__init__(dyn, atoms, logfile, header, stress,
                         peratom, mode)

        self.write_header_info()
        self.start_time = time.time()
        if data_folder not in os.listdir():
            os.system('mkdir '+data_folder)

        self.positions_xyz = open(data_folder+'/positions.xyz', mode=mode)
        self.velocities_dat = open(data_folder+'/velocities.dat', mode=mode)
        self.forces_dat = open(data_folder+'/forces.dat', mode=mode)
        self.uncertainties_dat = open(data_folder+'/uncertainties.dat', 
                                      mode=mode)
        self.dft_positions_xyz = open(data_folder+'/dft_positions.xyz', 
                                      mode=mode)
        self.dft_forces_dat = open(data_folder+'/dft_forces.dat', mode=mode)
        self.added_atoms_dat = open(data_folder+'/added_atoms.dat', mode=mode)

        self.traj_files = [self.positions_xyz, self.velocities_dat,
                self.forces_dat, self.uncertainties_dat]
        self.dft_data_files = [self.dft_positions_xyz, self.dft_forces_dat]
        self.data_in_logfile = data_in_logfile

    def write_header_info(self):
        gp_model = self.atoms.calc.gp_model
        self.logfile.write(str(datetime.datetime.now()))
        self.logfile.write('\nnumber of cpu cores: ')  # TODO
        self.logfile.write('\ncutoffs: '+str(gp_model.cutoffs))
        self.logfile.write('\nkernel: '+gp_model.kernel.__name__)
        self.logfile.write('\nnumber of hyperparameters: '+str(len(gp_model.hyps)))
        self.logfile.write('\nhyperparameters: '+str(gp_model.hyps))
        self.logfile.write('\nhyperparameter optimization algorithm: ' +
                           gp_model.algo)
        self.logfile.write('\nuncertainty tolerance: {} times noise'.format(
                           str(self.dyn.std_tolerance)))
        self.logfile.write('\ntimestep (ps): {}'.format(self.dyn.dt/1000))
        self.logfile.write('\nnumber of frames: {}'.format(0))
        self.logfile.write('\nnumber of atoms: {}'.format(
                           len(self.atoms.positions)))
        self.logfile.write('\nsystem species: {}'.format(
                           self.atoms.get_chemical_symbols()))
        self.logfile.write('\nperiodic cell:\n'+str(np.array(self.atoms.cell)))
        self.logfile.write('\n')
        self.write_prev_positions()


    def write_hyps(self, hyp_labels, hyps, like, like_grad):
        self.logfile.write('\n\nGP hyperparameters: \n')
        for i, label in enumerate(hyp_labels):
            self.logfile.write('Hyp{} : {} = {}\n'.format(i, label, hyps[i]))

        self.logfile.write('likelihood: '+str(like)+'\n')
        self.logfile.write('likelihood gradient: '+str(like_grad))

    def write_wall_time(self):
        self.logfile.write('\nwall time from start: %.2f s \n'
                           % (time.time()-self.start_time))

    def write_prev_positions(self):
        v = self.atoms.get_velocities()
        pos = self.atoms.get_positions()
        dt = self.dyn.dt
        prev_pos = pos - v * dt
        species = self.atoms.get_chemical_symbols()
        nat = len(pos)
        self.logfile.write('previous positions (A):\n')
        template = '{} {:9f} {:9f} {:9f}\n'
        for n in range(nat):
            self.logfile.write(template.format(species[n], 
                prev_pos[n,0], prev_pos[n,1], prev_pos[n,2]))

    def __call__(self):
        self.write_logfile()
        self.write_datafiles()

    def write_datafiles(self):
<<<<<<< HEAD
=======
        template = '{} {:9f} {:9f} {:9f}'
        steps = self.dyn.nsteps
        t = steps / 1000

>>>>>>> 334b4a08
        species = self.atoms.get_chemical_symbols()
        positions = self.atoms.get_positions()
        forces = self.atoms.get_forces()
        if type(self.atoms.calc) == FLARE_Calculator: 
            velocities = self.atoms.get_velocities()
            stds = self.atoms.get_uncertainties(self.atoms)
            data_files = self.traj_files
            data = [positions, velocities, forces, stds]
        else:
            data_files = self.dft_data_files
            data = [positions, forces]
<<<<<<< HEAD
         
        template = '{} {:9f} {:9f} {:9f}'
        steps = self.dyn.get_time()
        t = steps / (1000*units.fs)

=======
            self.added_atoms_dat.write('Frame '+str(steps)+'\n')
         
>>>>>>> 334b4a08
        for ind, f in enumerate(data_files):
            f.write(str(self.natoms))
            f.write('\nFrame '+str(steps)+'\n')
            for atom in range(self.natoms):
                dat = template.format(species[atom],
                                      data[ind][atom][0], 
                                      data[ind][atom][1], 
                                      data[ind][atom][2])
                f.write(dat+'\n')
            f.flush()


    def write_logfile(self):
        self.logfile.write(50*'-')
        if self.dyn is not None:
<<<<<<< HEAD
            steps = self.dyn.get_time()
=======
            steps = self.dyn.nsteps
>>>>>>> 334b4a08
            t = steps / 1000
            if type(self.atoms.calc) != FLARE_Calculator: 
                self.logfile.write('\n*-Frame: '+str(steps))
            else:
                self.logfile.write('\n-Frame: '+str(steps))
            self.logfile.write('\nSimulation time: '+str(t)+' ps')
        self.logfile.write('\n')

        if self.data_in_logfile:
            self.write_data_to_logfile()

        # write energy, temperature info
        epot = self.atoms.get_potential_energy()
        ekin = self.atoms.get_kinetic_energy()
        temp = ekin / (1.5 * units.kB * self.natoms)
        if self.peratom:
            epot /= self.natoms
            ekin /= self.natoms
#        self.logfile.write('\ntotal energy: '+str(epot+ekin))
        self.logfile.write('\ntemperature: '+str(temp)+' K')
        self.logfile.write('\nkinetic energy: '+str(ekin)+' eV')
<<<<<<< HEAD
        self.logfile.write('\nwall time from start: '+\
                str(time.time()-self.start_time)+' s')
=======
        self.write_wall_time()
>>>>>>> 334b4a08

        self.logfile.flush()
 
    def write_data_to_logfile(self):
        # add positions, forces and stds to be written
        species = self.atoms.get_chemical_symbols()
        positions = self.atoms.get_positions()
        forces = self.atoms.get_forces()
        velocities = self.atoms.get_velocities()
        if type(self.atoms.calc) == FLARE_Calculator: 
            stds = self.atoms.get_uncertainties(self.atoms)
            force_str = 'GP  Forces'
        else:
            stds = np.zeros(positions.shape)
            force_str = 'DFT Forces'
        self.logfile.write('Type'+(7*' ') + 'Positions'+(23*' ') +
                           force_str+(22*' ') + 'Uncertainties'+(22*' ') +
                           'Velocities\n')

        template = '{} {:9f} {:9f} {:9f}   {:9f} {:9f} {:9f}   '\
                   '{:9f} {:9f} {:9f}   {:9f} {:9f} {:9f}'
        for atom in range(len(positions)):
            dat = \
                template.format(species[atom], positions[atom][0], 
                                positions[atom][1], positions[atom][2], 
                                forces[atom][0], forces[atom][1], 
                                forces[atom][2], stds[atom][0],
                                stds[atom][1], stds[atom][2],
                                velocities[atom][0], velocities[atom][1],
                                velocities[atom][2])
            self.logfile.write(dat+'\n')

    def add_atom_info(self, target_atom, uncertainty):
        if not isinstance(target_atom, list):
            target_atom = [target_atom]
        self.logfile.write('\nAdding atom {} to the training set.\
                            \nUncertainty: {}.'.format(target_atom, uncertainty))
<<<<<<< HEAD
=======
        self.added_atoms_dat.write(str(target_atom[0])+' ') # temporarily support 1 atom
>>>>>>> 334b4a08

    def write_mgp_train(self, mgp_model, train_time):
        train_size = len(mgp_model.GP.training_data)
        self.logfile.write('\ntraining set size: {}\n'.format(train_size))
        self.logfile.write('lower bound: {}\n'.format(mgp_model.l_bound))
        self.logfile.write('mgp l_bound: {}\n'.format(mgp_model.grid_params
                                                      ['bounds_2'][0, 0]))
        self.logfile.write('building mapping time: {}'.format(train_time))

    def run_complete(self):
        self.logfile.write('Run complete.')
        for f in self.traj_files:
            f.close()
        for f in self.dft_data_files:
            f.close()<|MERGE_RESOLUTION|>--- conflicted
+++ resolved
@@ -91,13 +91,10 @@
         self.write_datafiles()
 
     def write_datafiles(self):
-<<<<<<< HEAD
-=======
         template = '{} {:9f} {:9f} {:9f}'
         steps = self.dyn.nsteps
         t = steps / 1000
 
->>>>>>> 334b4a08
         species = self.atoms.get_chemical_symbols()
         positions = self.atoms.get_positions()
         forces = self.atoms.get_forces()
@@ -109,16 +106,8 @@
         else:
             data_files = self.dft_data_files
             data = [positions, forces]
-<<<<<<< HEAD
-         
-        template = '{} {:9f} {:9f} {:9f}'
-        steps = self.dyn.get_time()
-        t = steps / (1000*units.fs)
-
-=======
             self.added_atoms_dat.write('Frame '+str(steps)+'\n')
          
->>>>>>> 334b4a08
         for ind, f in enumerate(data_files):
             f.write(str(self.natoms))
             f.write('\nFrame '+str(steps)+'\n')
@@ -134,11 +123,7 @@
     def write_logfile(self):
         self.logfile.write(50*'-')
         if self.dyn is not None:
-<<<<<<< HEAD
-            steps = self.dyn.get_time()
-=======
             steps = self.dyn.nsteps
->>>>>>> 334b4a08
             t = steps / 1000
             if type(self.atoms.calc) != FLARE_Calculator: 
                 self.logfile.write('\n*-Frame: '+str(steps))
@@ -160,12 +145,7 @@
 #        self.logfile.write('\ntotal energy: '+str(epot+ekin))
         self.logfile.write('\ntemperature: '+str(temp)+' K')
         self.logfile.write('\nkinetic energy: '+str(ekin)+' eV')
-<<<<<<< HEAD
-        self.logfile.write('\nwall time from start: '+\
-                str(time.time()-self.start_time)+' s')
-=======
         self.write_wall_time()
->>>>>>> 334b4a08
 
         self.logfile.flush()
  
@@ -203,10 +183,7 @@
             target_atom = [target_atom]
         self.logfile.write('\nAdding atom {} to the training set.\
                             \nUncertainty: {}.'.format(target_atom, uncertainty))
-<<<<<<< HEAD
-=======
         self.added_atoms_dat.write(str(target_atom[0])+' ') # temporarily support 1 atom
->>>>>>> 334b4a08
 
     def write_mgp_train(self, mgp_model, train_time):
         train_size = len(mgp_model.GP.training_data)
