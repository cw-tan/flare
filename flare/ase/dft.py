--- conflicted
+++ resolved
@@ -30,11 +30,7 @@
     atoms.set_calculator(calc)
 
     # clean up previous results
-<<<<<<< HEAD
-    if dft_kwargs.get("cleanup", None):
-=======
     if dft_kwargs is not None and dft_kwargs.get("cleanup", None):
->>>>>>> 5f14e226
         if "dft" in os.listdir():
             if "WAVECAR" in os.listdir("dft"):
                 os.remove("dft/WAVECAR")
