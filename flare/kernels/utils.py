--- conflicted
+++ resolved
@@ -107,7 +107,6 @@
     # setting for mc_sephyps
     n2b = hyps_mask.get('nbond', 0)
     n3b = hyps_mask.get('ntriplet', 0)
-<<<<<<< HEAD
     nmb = hyps_mask.get('nmb', 0)
     ncut3b = hyps_mask.get('ncut3b', 0)
 
@@ -150,12 +149,6 @@
             nspec = hyps_mask['nspec']
             mb_mask = np.zeros(nspec*nspec, dtype=int)
 
-=======
-
-    bond_mask = hyps_mask.get('bond_mask', None)
-    triplet_mask = hyps_mask.get('triplet_mask', None)
->>>>>>> 321c4f87
-
     sig2 = None
     ls2 = None
     sig3 = None
@@ -163,7 +156,6 @@
     sigm = None
     lsm = None
 
-<<<<<<< HEAD
     if (ncutoff <= 2):
         if (n2b != 0):
             sig2 = np.array(orig_hyps[:n2b])
@@ -178,37 +170,11 @@
                 hyps_mask['nspec'], hyps_mask['spec_mask'],
                 n2b, bond_mask, n3b, triplet_mask,
                 ncut3b, cut3b_mask,
-=======
-    if ('map' in hyps_mask):
-        orig_hyps = hyps_mask['original']
-        hm = hyps_mask['map']
-        for i, h in enumerate(hyps):
-            orig_hyps[hm[i]] = h
-    else:
-        orig_hyps = hyps
-
-    ncutoff = len(cutoffs)
-
-    if (ncutoff <= 2):
+                sig2, ls2, sig3, ls3)
+
+    elif (ncutoff == 3):
+
         if (n2b != 0):
-            sig2 = np.array(orig_hyps[:n2b], dtype=np.float64)
-            ls2 = np.array(orig_hyps[n2b:n2b * 2], dtype=np.float64)
-        if (n3b != 0):
-            sig3 = np.array(orig_hyps[n2b * 2:n2b * 2 + n3b], dtype=np.float64)
-            ls3 = np.array(orig_hyps[n2b * 2 + n3b:n2b * 2 + n3b * 2], dtype=np.float64)
-        if (n2b == 0) and (n3b == 0):
-            raise NameError("Hyperparameter mask missing nbond and/or"
-                            "ntriplet key")
-        return (cutoffs,
-                hyps_mask['nspec'], hyps_mask['spec_mask'],
-                n2b, bond_mask, n3b, triplet_mask,
->>>>>>> 321c4f87
-                sig2, ls2, sig3, ls3)
-
-    elif (ncutoff == 3):
-
-        if (n2b != 0):
-<<<<<<< HEAD
             sig2 = np.array(orig_hyps[:n2b])
             ls2 = np.array(orig_hyps[n2b:n2b * 2])
         if (n3b != 0):
@@ -227,22 +193,6 @@
                 n3b, triplet_mask,
                 ncut3b, cut3b_mask,
                 nmb, mb_mask,
-=======
-            sig2 = np.array(orig_hyps[:n2b], dtype=np.float64)
-            ls2 = np.array(orig_hyps[n2b:n2b * 2], dtype=np.float64)
-        if (n3b != 0):
-            start = n2b*2
-            sig3 = np.array(orig_hyps[start:start + n3b], dtype=np.float64)
-            ls3 = np.array(orig_hyps[start + n3b:start + n3b * 2], dtype=np.float64)
-        sigm = orig_hyps[n2b*2+n3b*2]
-        lsm = orig_hyps[n2b*2+n3b*2+1]
-
-        return (cutoffs,
-                hyps_mask['nspec'],
-                np.array(hyps_mask['spec_mask'], dtype=np.int8),
-                n2b, bond_mask,
-                n3b, triplet_mask,
->>>>>>> 321c4f87
                 sig2, ls2, sig3, ls3, sigm, lsm)
     else:
         raise RuntimeError("only support up to 3 cutoffs")
