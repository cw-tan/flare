--- conflicted
+++ resolved
@@ -181,11 +181,8 @@
                     if "version=" in line:
                         f.info(f"flare_pp {line[9:len(line)-2]}")
                         break
-<<<<<<< HEAD
-=======
         except ModuleNotFoundError:
             pass
->>>>>>> 5f14e226
 
         # Write uncertainty tolerance
         if isinstance(std_tolerance, tuple):
