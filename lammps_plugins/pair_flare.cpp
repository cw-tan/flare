--- conflicted
+++ resolved
@@ -125,18 +125,11 @@
                                  single_bond_env_dervs, cutoff_matrix);
 
     // Compute invariant descriptors.
-<<<<<<< HEAD
     B2_descriptor(B2_vals, B2_norm_squared,
                   single_bond_vals, n_species, n_max, l_max);
 
     compute_energy_and_u(B2_vals, B2_norm_squared, single_bond_vals, n_species,
            n_max, l_max, beta_matrices[itype - 1], u, &evdwl);
-=======
-    //printf("i = %d, B2 =", i);
-    B2_descriptor(B2_vals, B2_env_dervs, B2_norm_squared, B2_env_dot,
-                  single_bond_vals, single_bond_env_dervs, n_species, n_max,
-                  l_max, beta_matrices[itype - 1], u, &evdwl);
->>>>>>> 85665817
 
     // Continue if the environment is empty.
     if (B2_norm_squared < empty_thresh)
