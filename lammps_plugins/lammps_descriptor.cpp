#include "lammps_descriptor.h"
#include "radial.h"
#include "y_grad.h"
#include <cmath>
#include <iostream>

void single_bond_multiple_cutoffs(
    double **x, int *type, int jnum, int n_inner, int i, double xtmp,
    double ytmp, double ztmp, int *jlist,
    std::function<void(std::vector<double> &, std::vector<double> &, double,
                       int, std::vector<double>)>
        basis_function,
    std::function<void(std::vector<double> &, double, double,
                       std::vector<double>)>
        cutoff_function,
    int n_species, int N, int lmax,
    const std::vector<double> &radial_hyps,
    const std::vector<double> &cutoff_hyps, Eigen::VectorXd &single_bond_vals,
    Eigen::MatrixXd &single_bond_env_dervs,
    const Eigen::MatrixXd &cutoff_matrix) {

  // Initialize basis vectors and spherical harmonics.
  std::vector<double> g = std::vector<double>(N, 0);
  std::vector<double> gx = std::vector<double>(N, 0);
  std::vector<double> gy = std::vector<double>(N, 0);
  std::vector<double> gz = std::vector<double>(N, 0);

  int n_harmonics = (lmax + 1) * (lmax + 1);
  std::vector<double> h = std::vector<double>(n_harmonics, 0);
  std::vector<double> hx = std::vector<double>(n_harmonics, 0);
  std::vector<double> hy = std::vector<double>(n_harmonics, 0);
  std::vector<double> hz = std::vector<double>(n_harmonics, 0);

  // Prepare LAMMPS variables.
  int central_species = type[i] - 1;
  double delx, dely, delz, rsq, r, bond, bond_x, bond_y, bond_z, g_val, gx_val,
      gy_val, gz_val, h_val;
  int j, s, descriptor_counter;

  // Initialize vectors.
  int n_radial = n_species * N;
  int n_bond = n_radial * n_harmonics;
  single_bond_vals = Eigen::VectorXd::Zero(n_bond);
  single_bond_env_dervs = Eigen::MatrixXd::Zero(n_inner * 3, n_bond);

  // Initialize radial hyperparameters.
  std::vector<double> new_radial_hyps = radial_hyps;

  // Loop over neighbors.
  int n_count = 0;
  for (int jj = 0; jj < jnum; jj++) {
    j = jlist[jj];

    delx = x[j][0] - xtmp;
    dely = x[j][1] - ytmp;
    delz = x[j][2] - ztmp;
    rsq = delx * delx + dely * dely + delz * delz;
    r = sqrt(rsq);

    // Retrieve the cutoff.
    int s = type[j] - 1;
    double cutoff = cutoff_matrix(central_species, s);
    double cutforcesq = cutoff * cutoff;

    if (rsq < cutforcesq) { // minus a small value to prevent numerial error
      // Reset endpoint of the radial basis set.
      new_radial_hyps[1] = cutoff;

      calculate_radial(g, gx, gy, gz, basis_function, cutoff_function, delx,
                       dely, delz, r, cutoff, N, new_radial_hyps, cutoff_hyps);
      get_Y(h, hx, hy, hz, delx, dely, delz, lmax);

      // Store the products and their derivatives.
      descriptor_counter = s * N * n_harmonics;

      for (int radial_counter = 0; radial_counter < N; radial_counter++) {
        // Retrieve radial values.
        g_val = g[radial_counter];
        gx_val = gx[radial_counter];
        gy_val = gy[radial_counter];
        gz_val = gz[radial_counter];

        for (int angular_counter = 0; angular_counter < n_harmonics;
             angular_counter++) {

          h_val = h[angular_counter];
          bond = g_val * h_val;

          // Calculate derivatives with the product rule.
          bond_x = gx_val * h_val + g_val * hx[angular_counter];
          bond_y = gy_val * h_val + g_val * hy[angular_counter];
          bond_z = gz_val * h_val + g_val * hz[angular_counter];

          // Update single bond basis arrays.
          single_bond_vals(descriptor_counter) += bond;

          single_bond_env_dervs(n_count * 3, descriptor_counter) += bond_x;
          single_bond_env_dervs(n_count * 3 + 1, descriptor_counter) += bond_y;
          single_bond_env_dervs(n_count * 3 + 2, descriptor_counter) += bond_z;

          descriptor_counter++;
        }
      }
      n_count++;
    }
  }
}

void single_bond(
    double **x, int *type, int jnum, int n_inner, int i, double xtmp,
    double ytmp, double ztmp, int *jlist,
    std::function<void(std::vector<double> &, std::vector<double> &, double,
                       int, std::vector<double>)>
        basis_function,
    std::function<void(std::vector<double> &, double, double,
                       std::vector<double>)>
        cutoff_function,
    double cutoff, int n_species, int N, int lmax,
    const std::vector<double> &radial_hyps,
    const std::vector<double> &cutoff_hyps, Eigen::VectorXd &single_bond_vals,
    Eigen::MatrixXd &single_bond_env_dervs) {

  // Initialize basis vectors and spherical harmonics.
  std::vector<double> g = std::vector<double>(N, 0);
  std::vector<double> gx = std::vector<double>(N, 0);
  std::vector<double> gy = std::vector<double>(N, 0);
  std::vector<double> gz = std::vector<double>(N, 0);

  int n_harmonics = (lmax + 1) * (lmax + 1);
  std::vector<double> h = std::vector<double>(n_harmonics, 0);
  std::vector<double> hx = std::vector<double>(n_harmonics, 0);
  std::vector<double> hy = std::vector<double>(n_harmonics, 0);
  std::vector<double> hz = std::vector<double>(n_harmonics, 0);

  // Prepare LAMMPS variables.
  int itype = type[i];
  double delx, dely, delz, rsq, r, bond, bond_x, bond_y, bond_z, g_val, gx_val,
      gy_val, gz_val, h_val;
  int j, s, descriptor_counter;
  double cutforcesq = cutoff * cutoff;

  // Initialize vectors.
  int n_radial = n_species * N;
  int n_bond = n_radial * n_harmonics;
  single_bond_vals = Eigen::VectorXd::Zero(n_bond);
  single_bond_env_dervs = Eigen::MatrixXd::Zero(n_inner * 3, n_bond);

  // Loop over neighbors.
  int n_count = 0;
  for (int jj = 0; jj < jnum; jj++) {
    j = jlist[jj];

    delx = x[j][0] - xtmp;
    dely = x[j][1] - ytmp;
    delz = x[j][2] - ztmp;
    rsq = delx * delx + dely * dely + delz * delz;
    r = sqrt(rsq);

    if (rsq < cutforcesq) { // minus a small value to prevent numerial error
      s = type[j] - 1;
      calculate_radial(g, gx, gy, gz, basis_function, cutoff_function, delx,
                       dely, delz, r, cutoff, N, radial_hyps, cutoff_hyps);
      get_Y(h, hx, hy, hz, delx, dely, delz, lmax);

      // Store the products and their derivatives.
      descriptor_counter = s * N * n_harmonics;

      for (int radial_counter = 0; radial_counter < N; radial_counter++) {
        // Retrieve radial values.
        g_val = g[radial_counter];
        gx_val = gx[radial_counter];
        gy_val = gy[radial_counter];
        gz_val = gz[radial_counter];

        for (int angular_counter = 0; angular_counter < n_harmonics;
             angular_counter++) {

          h_val = h[angular_counter];
          bond = g_val * h_val;

          // Calculate derivatives with the product rule.
          bond_x = gx_val * h_val + g_val * hx[angular_counter];
          bond_y = gy_val * h_val + g_val * hy[angular_counter];
          bond_z = gz_val * h_val + g_val * hz[angular_counter];

          // Update single bond basis arrays.
          single_bond_vals(descriptor_counter) += bond;

          single_bond_env_dervs(n_count * 3, descriptor_counter) += bond_x;
          single_bond_env_dervs(n_count * 3 + 1, descriptor_counter) += bond_y;
          single_bond_env_dervs(n_count * 3 + 2, descriptor_counter) += bond_z;
          //printf("i = %d, j = %d, n = %d, lm = %d, idx = %d, bond = %g %g %g %g\n", i, j, radial_counter, angular_counter, descriptor_counter, bond, bond_x, bond_y, bond_z);

          descriptor_counter++;
        }
      }
      n_count++;
    }
  }
  /*
  printf("i = %d, d =", i);
  for(int d = 0; d < n_bond; d++){
    printf(" %g", single_bond_vals(d));
  }
  printf("\n");
  */
}

void B2_descriptor(Eigen::VectorXd &B2_vals, 
                   double &norm_squared,
                   const Eigen::VectorXd &single_bond_vals,
<<<<<<< HEAD
                   int n_species,
                   int N, int lmax) { 
=======
                   const Eigen::MatrixXd &single_bond_env_dervs, int n_species,
                   int N, int lmax, const Eigen::MatrixXd &beta_matrix,
                   Eigen::VectorXd &u, double *evdwl) {
>>>>>>> 85665817

  int n_radial = n_species * N;
  int n_harmonics = (lmax + 1) * (lmax + 1);
  int n_descriptors = (n_radial * (n_radial + 1) / 2) * (lmax + 1);

  int n1_l, n2_l, counter, n1_count, n2_count;

  // Zero the B2 vectors and matrices.
  B2_vals = Eigen::VectorXd::Zero(n_descriptors);

  // Compute the descriptor.
  for (int n1 = n_radial - 1; n1 >= 0; n1--) {
    n1_count = (n1 * (2 * n_radial - n1 + 1)) / 2;

    for (int n2 = n1; n2 < n_radial; n2++) {
      n2_count = n2 - n1;

      for (int l = 0; l < (lmax + 1); l++) {
        counter = l + (n1_count + n2_count) * (lmax + 1);

        for (int m = 0; m < (2 * l + 1); m++) {
          n1_l = n1 * n_harmonics + (l * l + m);
          n2_l = n2 * n_harmonics + (l * l + m);

          // Store B2 value.
          B2_vals(counter) += single_bond_vals(n1_l) * single_bond_vals(n2_l);
        }
        //printf(" | n1 = %d, n2 = %d, l = %d, B2 = %g |\n", n1, n2, l, B2_vals(counter));
      }
    }
  }

  // Compute w(n1, n2, l), where f_ik = w * dB/dr_ik
  norm_squared = B2_vals.dot(B2_vals);
}

void compute_energy_and_u(Eigen::VectorXd &B2_vals, 
                   double &norm_squared,
                   const Eigen::VectorXd &single_bond_vals,
                   int n_species,
                   int N, int lmax, const Eigen::MatrixXd &beta_matrix, 
                   Eigen::VectorXd &u, double *evdwl) {


  int n1_l, n2_l, counter, n1_count, n2_count;
  int n_radial = n_species * N;
  int n_harmonics = (lmax + 1) * (lmax + 1);

  Eigen::VectorXd beta_p = beta_matrix * B2_vals;
  *evdwl = B2_vals.dot(beta_p) / norm_squared;
  Eigen::VectorXd w = 2 * (beta_p - *evdwl * B2_vals) / norm_squared;

  // Compute u(n1, l, m), where f_ik = u * dA/dr_ik
  u = Eigen::VectorXd::Zero(single_bond_vals.size());
  double factor;
  for (int n1 = n_radial - 1; n1 >= 0; n1--) {
    for (int n2 = 0; n2 < n_radial; n2++) {
      if (n1 == n2){
        n1_count = (n1 * (2 * n_radial - n1 + 1)) / 2;
        n2_count = n2 - n1;
        factor = 1.0;
      } else if (n1 < n2) {
        n1_count = (n1 * (2 * n_radial - n1 + 1)) / 2;
        n2_count = n2 - n1;
        factor = 0.5;
      } else {
        n1_count = (n2 * (2 * n_radial - n2 + 1)) / 2;
        n2_count = n1 - n2;
        factor = 0.5;
      }

      for (int l = 0; l < (lmax + 1); l++) {
        counter = l + (n1_count + n2_count) * (lmax + 1);

        for (int m = 0; m < (2 * l + 1); m++) {
          n1_l = n1 * n_harmonics + (l * l + m);
          n2_l = n2 * n_harmonics + (l * l + m);

          u(n1_l) += w(counter) * single_bond_vals(n2_l) * factor;
        }
      }
    }
  }
  u *= 2;
}<|MERGE_RESOLUTION|>--- conflicted
+++ resolved
@@ -209,14 +209,8 @@
 void B2_descriptor(Eigen::VectorXd &B2_vals, 
                    double &norm_squared,
                    const Eigen::VectorXd &single_bond_vals,
-<<<<<<< HEAD
                    int n_species,
                    int N, int lmax) { 
-=======
-                   const Eigen::MatrixXd &single_bond_env_dervs, int n_species,
-                   int N, int lmax, const Eigen::MatrixXd &beta_matrix,
-                   Eigen::VectorXd &u, double *evdwl) {
->>>>>>> 85665817
 
   int n_radial = n_species * N;
   int n_harmonics = (lmax + 1) * (lmax + 1);
