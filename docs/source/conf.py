# -*- coding: utf-8 -*-
#
# Configuration file for the Sphinx documentation builder.
#
# This file does only contain a selection of the most common options. For a
# full list see the documentation:
# http://www.sphinx-doc.org/en/master/config

# -- Path setup --------------------------------------------------------------

# If extensions (or modules to document with autodoc) are in another directory,
# add these directories to sys.path here. If the directory is relative to the
# documentation root, use os.path.abspath to make it absolute, like shown here.
#
import os
import sys

sys.path.append("../..")
# sys.path.append('../../flare')
# sys.path.append('../../flare/mgp')
# sys.path.append('../../flare/ase')
autodoc_mock_imports = ["numpy", "scipy", "numba", "pymatgen", "ase"]

import sphinx_rtd_theme

# -- Project information -----------------------------------------------------

project = "flare"
copyright = "2019, Jonathan Vandermause"
author = "Jonathan Vandermause"

# The short X.Y version
version = ""
# The full version, including alpha/beta/rc tags
release = "0.0.1"


# -- General configuration ---------------------------------------------------

# If your documentation needs a minimal Sphinx version, state it here.
#
# needs_sphinx = '1.0'

# Add any Sphinx extension module names here, as strings. They can be
# extensions coming with Sphinx (named 'sphinx.ext.*') or your custom
# ones.
extensions = [
<<<<<<< HEAD
    'sphinx.ext.autodoc',
    'sphinx.ext.imgmath',
    'sphinx_rtd_theme',
    'sphinx.ext.napoleon',
    'nbsphinx',
    #'sphinx.ext.mathjax',
    'sphinx.ext.imgmath',
=======
    "sphinx.ext.autodoc",
    "sphinx.ext.imgmath",
    "sphinx_rtd_theme",
    "sphinx.ext.napoleon",
    "nbsphinx",
>>>>>>> abe63c26
]
napoleon_use_param = False
# Add any paths that contain templates here, relative to this directory.
templates_path = ["ntemplates"]

# The suffix(es) of source filenames.
# You can specify multiple suffix as a list of string:
#
# source_suffix = ['.rst', '.md']
source_suffix = ".rst"

# The master toctree document.
master_doc = "index"

# The language for content autogenerated by Sphinx. Refer to documentation
# for a list of supported languages.
#
# This is also used if you do content translation via gettext catalogs.
# Usually you set "language" from the command line for these cases.
language = None

# List of patterns, relative to source directory, that match files and
# directories to ignore when looking for source files.
# This pattern also affects html_static_path and html_extra_path.
exclude_patterns = []

# The name of the Pygments (syntax highlighting) style to use.
pygments_style = None

# -- Options for HTML output -------------------------------------------------

# The theme to use for HTML and HTML Help pages.  See the documentation for
# a list of builtin themes.
#
html_theme = "sphinx_rtd_theme"

# Theme options are theme-specific and customize the look and feel of a theme
# further.  For a list of options available for each theme, see the
# documentation.
#
# html_theme_options = {}

# Add any paths that contain custom static files (such as style sheets) here,
# relative to this directory. They are copied after the builtin static files,
# so a file named "default.css" will overwrite the builtin "default.css".
html_static_path = ["nstatic"]

# Custom sidebar templates, must be a dictionary that maps document names
# to template names.
#
# The default sidebars (for documents that don't match any pattern) are
# defined by theme itself.  Builtin themes are using these templates by
# default: ``['localtoc.html', 'relations.html', 'sourcelink.html',
# 'searchbox.html']``.
#
# html_sidebars = {}


# -- Options for HTMLHelp output ---------------------------------------------

# Output file base name for HTML help builder.
htmlhelp_basename = "flaredoc"


# -- Options for LaTeX output ------------------------------------------------

latex_elements = {
    # The paper size ('letterpaper' or 'a4paper').
    #
    # 'papersize': 'letterpaper',
    # The font size ('10pt', '11pt' or '12pt').
    #
    # 'pointsize': '10pt',
    # Additional stuff for the LaTeX preamble.
    #
    # 'preamble': '',
    # Latex figure (float) alignment
    #
    # 'figure_align': 'htbp',
}

# Grouping the document tree into LaTeX files. List of tuples
# (source start file, target name, title,
#  author, documentclass [howto, manual, or own class]).
latex_documents = [
    (master_doc, "flare.tex", "flare Documentation", "Jonathan Vandermause", "manual"),
]


# -- Options for manual page output ------------------------------------------

# One entry per manual page. List of tuples
# (source start file, name, description, authors, manual section).
man_pages = [(master_doc, "flare", "flare Documentation", [author], 1)]


# -- Options for Texinfo output ----------------------------------------------

# Grouping the document tree into Texinfo files. List of tuples
# (source start file, target name, title, author,
#  dir menu entry, description, category)
texinfo_documents = [
    (
        master_doc,
        "flare",
        "flare Documentation",
        author,
        "flare",
        "One line description of project.",
        "Miscellaneous",
    ),
]


# -- Options for Epub output -------------------------------------------------

# Bibliographic Dublin Core info.
epub_title = project

# The unique identifier of the text. This can be a ISBN number
# or the project homepage.
#
# epub_identifier = ''

# A unique identification for the text.
#
# epub_uid = ''

# A list of files that should not be packed into the epub file.
epub_exclude_files = ["search.html"]


# -- Extension configuration -------------------------------------------------<|MERGE_RESOLUTION|>--- conflicted
+++ resolved
@@ -45,21 +45,11 @@
 # extensions coming with Sphinx (named 'sphinx.ext.*') or your custom
 # ones.
 extensions = [
-<<<<<<< HEAD
     'sphinx.ext.autodoc',
     'sphinx.ext.imgmath',
     'sphinx_rtd_theme',
     'sphinx.ext.napoleon',
     'nbsphinx',
-    #'sphinx.ext.mathjax',
-    'sphinx.ext.imgmath',
-=======
-    "sphinx.ext.autodoc",
-    "sphinx.ext.imgmath",
-    "sphinx_rtd_theme",
-    "sphinx.ext.napoleon",
-    "nbsphinx",
->>>>>>> abe63c26
 ]
 napoleon_use_param = False
 # Add any paths that contain templates here, relative to this directory.
