--- conflicted
+++ resolved
@@ -11,11 +11,7 @@
 
 thermo_style custom pe etotal press pxx pyy pzz pxy pxz pyz
 
-<<<<<<< HEAD
-dump 1 all custom 1 tmp.dump id type x y z fx fy fz
-=======
 compute 1 all stress/atom NULL
 dump 1 all custom 1 tmp.dump id type x y z fx fy fz c_1[1] c_1[2] c_1[3] c_1[4] c_1[5] c_1[6]
->>>>>>> 3d7dfc82
 dump_modify 1 sort id
 run 0