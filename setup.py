import os
import setuptools
<<<<<<< HEAD
import multiprocessing
from setuptools import setup, Extension
from setuptools.command.build_ext import build_ext
from distutils import log
import subprocess
import re
import shlex
import sys
=======

# parse version number from _version.py without importing flare
import re
VERSIONFILE="flare/_version.py"
verstrline = open(VERSIONFILE, "rt").read()
VSRE = r"^__version__ = ['\"]([^'\"]*)['\"]"
mo = re.search(VSRE, verstrline, re.M)
if mo:
    verstr = mo.group(1)
else:
    raise RuntimeError("Unable to find version string in %s." % (VERSIONFILE,))
>>>>>>> 09103735

# get description and dependencies
with open("README.md", "r") as fh:
    long_description = fh.read()

with open("requirements.txt", "r") as fh:
    dependencies = fh.readlines()


# Poor man's command-line options parsing
def steal_cmake_flags(args):
    """
    Extracts CMake-related arguments from ``args``. ``args`` is a list of
    strings usually equal to ``sys.argv``. All arguments of the form
    ``--cmake-args=...`` are extracted (i.e. removed from ``args``!) and
    accumulated. If there are no arguments of the specified form,
    ``FLARE_CMAKE_FLAGS`` environment variable is used instead.
    """
    _ARG_PREFIX = "--cmake-args="

    def _unquote(x):
        m = re.match(r"'(.*)'", x)
        if m:
            return m.group(1)
        m = re.match(r'"(.*)"', x)
        if m:
            return m.group(1)
        return x

    stolen_args = [x for x in args if x.startswith(_ARG_PREFIX)]
    for x in stolen_args:
        args.remove(x)

    if len(stolen_args) > 0:
        cmake_args = sum(
            (shlex.split(_unquote(x[len(_ARG_PREFIX) :])) for x in stolen_args), []
        )
    else:
        try:
            cmake_args = shlex.split(os.environ["FLARE_CMAKE_FLAGS"])
        except KeyError:
            cmake_args = []
    return cmake_args


"""
A list of arguments to be passed to the configuration step of CMake.
"""
_CMAKE_FLAGS = steal_cmake_flags(sys.argv)


class CMakeExtension(Extension):
    def __init__(self, name, sourcedir=""):
        Extension.__init__(self, name, sources=[])
        self.sourcedir = os.path.abspath(sourcedir)


def _have_ninja():
    """
    Returns `True` if the [ninja](https://ninja-build.org/) build system is
    available on the system.
    """
    with open(os.devnull, "wb") as devnull:
        try:
            subprocess.check_call("ninja --version".split(), stdout=devnull)
        except OSError:
            return False
        else:
            return True


def _generator_specified(args):
    """
    Returns `True` if `-G` flag was given to CMake.
    """
    for _ in filter(lambda f: f.startswith("-G"), args):
        return True
    return False


class CMakeBuild(build_ext):
    """
    We extend setuptools to support building extensions with CMake. An
    extension is built with CMake if it inherits from ``CMakeExtension``.
    """

    def build_extension(self, ext):
        if isinstance(ext, CMakeExtension):  # Building with CMake
            cwd = os.getcwd()
            # Create a directory for building out-of-source
            if not os.path.exists(self.build_temp):
                os.makedirs(self.build_temp)
            # lib_dir is the directory, where the shared libraries will be
            # stored (it will probably be different from the build_temp
            # directory so that setuptools find the libraries)
            lib_dir = os.path.abspath(os.path.dirname(self.get_ext_fullpath(ext.name)))
            if not os.path.exists(lib_dir):
                os.makedirs(lib_dir)
            # Options to pass to CMake during configuration
            cmake_args = _CMAKE_FLAGS
            cmake_args.append(
                "-DFLARE_PYTHON_VERSION={}.{}.{}".format(*sys.version_info[:3])
            )
            cmake_args.append("-DCMAKE_LIBRARY_OUTPUT_DIRECTORY={}".format(lib_dir))
            if not _generator_specified(cmake_args) and _have_ninja():
                cmake_args.append("-GNinja")

            def _decode(x):
                if sys.version_info >= (3, 0):
                    return x.decode()
                else:
                    return x

            # Building
            os.chdir(self.build_temp)
            try:
                # Configuration step
                output = subprocess.check_output(
                    ["cmake", ext.sourcedir] + cmake_args, stderr=subprocess.STDOUT
                )
                if self.distribution.verbose:
                    log.info(_decode(output))
                if not self.distribution.dry_run:
                    # Build step
                    n_procs = "{}".format(multiprocessing.cpu_count() * 2)
                    output = subprocess.check_output(
                        ["cmake", "--build", ".", "--parallel", n_procs],
                        stderr=subprocess.STDOUT,
                    )
                    if self.distribution.verbose:
                        log.info(_decode(output))
            except subprocess.CalledProcessError as e:
                if hasattr(ext, "optional"):
                    if not ext.optional:
                        self.warn(_decode(e.output))
                        raise
                    self.warn(
                        'building extension "{}" failed:\n{}'.format(
                            ext.name, _decode(e.output)
                        )
                    )
                else:
                    self.warn(_decode(e.output))
                    raise
            os.chdir(cwd)
        else:  # Fall back to the default method
            if sys.version_info >= (3, 0):
                super().build_extension(ext)
            else:
                super(build_ext, self).build_extension(ext)

setuptools.setup(
    name="mir-flare",
    packages=setuptools.find_packages(exclude=["tests"]),
<<<<<<< HEAD
    version="0.2.5",
=======
    version=verstr,
>>>>>>> 09103735
    author="Materials Intelligence Research",
    author_email="mir@g.harvard.edu",
    description="Fast Learning of Atomistic Rare Events",
    long_description=long_description,
    long_description_content_type="text/markdown",
    url="https://github.com/mir-group/flare",
    ext_modules=[CMakeExtension("flare_pp._C_flare")],
    cmdclass=dict(build_ext=CMakeBuild),
    python_requires=">=3.6",
    install_requires=dependencies,
    license="MIT",
    classifiers=[
        "License :: OSI Approved :: MIT License",
        "Topic :: Scientific/Engineering :: Physics",
        "Topic :: Scientific/Engineering :: Artificial Intelligence",
        "Development Status :: 4 - Beta",
    ],
    entry_points = {
        "console_scripts": ["flare-otf=flare.scripts.otf_train:main"],
    }
)<|MERGE_RESOLUTION|>--- conflicted
+++ resolved
@@ -1,15 +1,12 @@
 import os
 import setuptools
-<<<<<<< HEAD
 import multiprocessing
 from setuptools import setup, Extension
 from setuptools.command.build_ext import build_ext
 from distutils import log
 import subprocess
-import re
 import shlex
 import sys
-=======
 
 # parse version number from _version.py without importing flare
 import re
@@ -21,7 +18,6 @@
     verstr = mo.group(1)
 else:
     raise RuntimeError("Unable to find version string in %s." % (VERSIONFILE,))
->>>>>>> 09103735
 
 # get description and dependencies
 with open("README.md", "r") as fh:
@@ -176,11 +172,7 @@
 setuptools.setup(
     name="mir-flare",
     packages=setuptools.find_packages(exclude=["tests"]),
-<<<<<<< HEAD
-    version="0.2.5",
-=======
     version=verstr,
->>>>>>> 09103735
     author="Materials Intelligence Research",
     author_email="mir@g.harvard.edu",
     description="Fast Learning of Atomistic Rare Events",
