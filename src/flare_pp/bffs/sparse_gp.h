--- conflicted
+++ resolved
@@ -74,7 +74,6 @@
   void set_hyperparameters(Eigen::VectorXd hyps);
 
   void write_mapping_coefficients(std::string file_name,
-<<<<<<< HEAD
                                   std::string contributor,
                                   int kernel_index);
 
@@ -82,9 +81,6 @@
                                   std::string contributor,
                                   int kernel_index);
 
-=======
-                                  std::string contributor, int kernel_index);
->>>>>>> d226361d
 };
 
 #endif